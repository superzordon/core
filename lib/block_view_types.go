--- conflicted
+++ resolved
@@ -70,48 +70,6 @@
 
 // Block view encoder types. These types to different structs implementing the DeSoEncoder interface.
 const (
-<<<<<<< HEAD
-	EncoderTypeUtxoEntry EncoderType = iota
-	EncoderTypeUtxoOperation
-	EncoderTypeUtxoOperationBundle
-	EncoderTypeMessageEntry
-	EncoderTypeGroupKeyName
-	EncoderTypeMessagingGroupEntry
-	EncoderTypeMessagingGroupMember
-	EncoderTypeForbiddenPubKeyEntry
-	EncoderTypeLikeEntry
-	EncoderTypeNFTEntry
-	EncoderTypeNFTBidEntry
-	EncoderTypeNFTBidEntryBundle
-	EncoderTypeDerivedKeyEntry
-	EncoderTypeDiamondEntry
-	EncoderTypeRepostEntry
-	EncoderTypeGlobalParamsEntry
-	EncoderTypePostEntry
-	EncoderTypeBalanceEntry
-	EncoderTypeCoinEntry
-	EncoderTypePublicKeyRoyaltyPair
-	EncoderTypePKIDEntry
-	EncoderTypeProfileEntry
-	EncoderTypeAffectedPublicKey
-	EncoderTypeUtxoKey
-	EncoderTypeDeSoOutput
-	EncoderTypePKID
-	EncoderTypePublicKey
-	EncoderTypeBlockHash
-	EncoderTypeDAOCoinLimitOrderEntry
-	EncoderTypeFilledDAOCoinLimitOrder
-	EncoderTypeUserAssociationEntry
-	EncoderTypePostAssociationEntry
-	EncoderTypeAccessGroupEntry
-	EncoderTypeAccessGroupMemberEntry
-	EncoderTypeGroupMembershipKey
-	EncoderTypeNewMessageEntry
-	EncoderTypeAccessGroupMemberEnumerationEntry
-	EncoderTypeDmThreadEntry
-	EncoderTypeStateChangeEntry
-	EncoderTypeFollowEntry
-=======
 	EncoderTypeUtxoEntry                         EncoderType = 0
 	EncoderTypeUtxoOperation                     EncoderType = 1
 	EncoderTypeUtxoOperationBundle               EncoderType = 2
@@ -152,10 +110,11 @@
 	EncoderTypeDmThreadEntry                     EncoderType = 37
 	EncoderTypeDeSoNonce                         EncoderType = 38
 	EncoderTypeTransactorNonceEntry              EncoderType = 39
->>>>>>> 2e89c1fa
+	EncoderTypeStateChangeEntry                  EncoderType = 40
+	EncoderTypeFollowEntry                       EncoderType = 41
 
 	// EncoderTypeEndBlockView encoder type should be at the end and is used for automated tests.
-	EncoderTypeEndBlockView EncoderType = 40
+	EncoderTypeEndBlockView EncoderType = 42
 )
 
 // Txindex encoder types.
@@ -275,17 +234,14 @@
 		return &AccessGroupMemberEnumerationEntry{}
 	case EncoderTypeDmThreadEntry:
 		return &DmThreadEntry{}
-<<<<<<< HEAD
+	case EncoderTypeDeSoNonce:
+		return &DeSoNonce{}
+	case EncoderTypeTransactorNonceEntry:
+		return &TransactorNonceEntry{}
 	case EncoderTypeFollowEntry:
 		return &FollowEntry{}
 	case EncoderTypeStateChangeEntry:
 		return &StateChangeEntry{}
-=======
-	case EncoderTypeDeSoNonce:
-		return &DeSoNonce{}
-	case EncoderTypeTransactorNonceEntry:
-		return &TransactorNonceEntry{}
->>>>>>> 2e89c1fa
 	}
 
 	// Txindex encoder types
