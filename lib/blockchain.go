package lib

import (
	"bytes"
	"container/list"
	"encoding/hex"
	"fmt"
	"github.com/holiman/uint256"
	"math"
	"math/big"
	"reflect"
	"runtime/debug"
	"sort"
	"strings"
	"time"

	btcdchain "github.com/btcsuite/btcd/blockchain"
	chainlib "github.com/btcsuite/btcd/blockchain"
	"github.com/btcsuite/btcd/btcec"
	"github.com/btcsuite/btcd/wire"
	"github.com/davecgh/go-spew/spew"
	"github.com/deso-protocol/go-deadlock"
	merkletree "github.com/deso-protocol/go-merkle-tree"
	"github.com/dgraph-io/badger/v3"
	"github.com/golang/glog"
	"github.com/pkg/errors"
)

// blockchain.go is the work-horse for validating DeSo blocks and updating the
// database after each block is processed. The ProcessBlock function is probably
// a good place to start to understand this file.

const (
	// MaxOrphansInMemory is the maximum number of orphan blocks that we're willing to keep in memory. We set
	// a maximum here in order to prevent memory exhaustion from someone sending us too
	// many unconnectedTxns.
	MaxOrphansInMemory = 100

	// MaxBlockIndexNodes needs to allow the block index to grow large enough to accommodate multiple
	// forks of material length while allowing us to avoid an out-of-memory issue due to
	// a "disk-fill" attack. Notice that because we will only ever download blocks
	// after we have a header chain that has beaten all other header chains we're aware
	// of, the common case for an attack will be someone sending us long useless header
	// chains that we never actually download blocks for. This results in the block index
	// bloating up (indefinitely if we don't prune it) due to storing useless headers
	// but not resulting in the downloading of any blocks, which is a good thing.
	//
	// At ten minute block times, 5,000,000 comes out to roughly 95 years worth of blocks,
	// which seems like a reasonable limit for now (if we had 25 years of blocks, we'd still
	// have room for multiple forks each an entire history's length with this value). If
	// each node takes up 100 bytes of space this amounts to around 500MB, which also seems
	// like a reasonable size.
	MaxBlockIndexNodes = 5000000
)

type BlockStatus uint32

const (
	StatusNone BlockStatus = 0

	// Headers must always be Validated or ValidateFailed. We
	// don't store orphan headers and therefore any header that we do
	// have in our node index will be known definitively to be valid or
	// invalid one way or the other.
	StatusHeaderValidated = 1 << iota
	StatusHeaderValidateFailed

	StatusBlockProcessed
	StatusBlockStored
	StatusBlockValidated
	StatusBlockValidateFailed

	StatusBitcoinHeaderValidated      // Deprecated
	StatusBitcoinHeaderValidateFailed // Deprecated
)

// IsFullyProcessed determines if the BlockStatus corresponds to a fully processed and stored block.
func (blockStatus BlockStatus) IsFullyProcessed() bool {
	return blockStatus&StatusHeaderValidated != 0 &&
		blockStatus&StatusBlockStored != 0 &&
		blockStatus&StatusBlockProcessed != 0 &&
		blockStatus&StatusBlockValidated != 0
}

func (blockStatus BlockStatus) String() string {
	if blockStatus == 0 {
		return "NONE"
	}

	statuses := []string{}
	if blockStatus&StatusHeaderValidated != 0 {
		statuses = append(statuses, "HEADER_VALIDATED")
		blockStatus ^= StatusHeaderValidated
	}
	if blockStatus&StatusHeaderValidateFailed != 0 {
		statuses = append(statuses, "HEADER_VALIDATE_FAILED")
		blockStatus ^= StatusHeaderValidateFailed
	}
	if blockStatus&StatusBlockProcessed != 0 {
		statuses = append(statuses, "BLOCK_PROCESSED")
		blockStatus ^= StatusBlockProcessed
	}
	if blockStatus&StatusBlockStored != 0 {
		statuses = append(statuses, "BLOCK_STORED")
		blockStatus ^= StatusBlockStored
	}
	if blockStatus&StatusBlockValidated != 0 {
		statuses = append(statuses, "BLOCK_VALIDATED")
		blockStatus ^= StatusBlockValidated
	}
	if blockStatus&StatusBlockValidateFailed != 0 {
		statuses = append(statuses, "BLOCK_VALIDATE_FAILED")
		blockStatus ^= StatusBlockValidateFailed
	}

	// If at this point the blockStatus isn't zeroed out then
	// we have an unknown status remaining.
	if blockStatus != 0 {
		statuses = append(statuses, "ERROR_UNKNOWN_STATUS!")
	}

	return strings.Join(statuses, " | ")
}

// Add some fields in addition to the header to aid in the selection
// of the best chain.
type BlockNode struct {
	// Pointer to a node representing the block's parent.
	Parent *BlockNode

	// The hash computed on this block.
	Hash *BlockHash

	// Height is the position in the block chain.
	Height uint32

	// The difficulty target for this block. Used to compute the next
	// block's difficulty target so it can be validated.
	DifficultyTarget *BlockHash

	// A computation of the total amount of work that has been performed
	// on this chain, including the current node.
	CumWork *big.Int

	// The block header.
	Header *MsgDeSoHeader

	// Status holds the validation state for the block and whether or not
	// it's stored in the database.
	Status BlockStatus
}

func _difficultyBitsToHash(diffBits uint32) (_diffHash *BlockHash) {
	diffBigint := btcdchain.CompactToBig(diffBits)
	return BigintToHash(diffBigint)
}

func ExtractBitcoinBurnTransactionsFromBitcoinBlock(
	bitcoinBlock *wire.MsgBlock, bitcoinBurnAddress string, params *DeSoParams) []*wire.MsgTx {

	burnTxns := []*wire.MsgTx{}
	for _, txn := range bitcoinBlock.Transactions {
		burnOutput, err := _computeBitcoinBurnOutput(
			txn, bitcoinBurnAddress, params.BitcoinBtcdParams)
		if err != nil {
			glog.Errorf("ExtractBitcoinBurnTransactionsFromBitcoinBlock: Problem "+
				"extracting Bitcoin transaction: %v", err)
			continue
		}

		if burnOutput > 0 {
			burnTxns = append(burnTxns, txn)
		}
	}

	return burnTxns
}

func ExtractBitcoinBurnTransactionsFromBitcoinBlockWithMerkleProofs(
	bitcoinBlock *wire.MsgBlock, burnAddress string, params *DeSoParams) (
	_txns []*wire.MsgTx, _merkleProofs [][]*merkletree.ProofPart, _err error) {

	// Extract the Bitcoin burn transactions.
	burnTxns := ExtractBitcoinBurnTransactionsFromBitcoinBlock(
		bitcoinBlock, burnAddress, params)

	// If there weren't any burn transactions then there's nothing to do.
	if len(burnTxns) == 0 {
		return nil, nil, nil
	}

	// Compute all of the transaction hashes for the block.
	txHashes := [][]byte{}
	for _, txn := range bitcoinBlock.Transactions {
		txnBytes := bytes.Buffer{}
		err := txn.SerializeNoWitness(&txnBytes)
		if err != nil {
			return nil, nil, fmt.Errorf(
				"ExtractBitcoinBurnTransactionsFromBitcoinBlockWithMerkleProofs: "+
					"Error computing all the txn hashes for block: %v",
				err)
		}
		txHashes = append(txHashes, txnBytes.Bytes())
	}

	// Compute a merkle tree for the block.
	merkleTree := merkletree.NewTree(merkletree.Sha256DoubleHash, txHashes)

	if !reflect.DeepEqual(merkleTree.Root.GetHash(), bitcoinBlock.Header.MerkleRoot[:]) {
		return nil, nil, fmt.Errorf(
			"ExtractBitcoinBurnTransactionsFromBitcoinBlockWithMerkleProofs: "+
				"Merkle proof computed from txns %#v != to Merkle proof in Bitcoin block %#v",
			merkleTree.Root.GetHash(), bitcoinBlock.Header.MerkleRoot[:])
	}

	// Use the Merkle tree to compute a Merkle proof for each transaction.
	burnTxnsWithProofs := []*wire.MsgTx{}
	merkleProofs := [][]*merkletree.ProofPart{}
	for _, txn := range burnTxns {
		txHash := txn.TxHash()
		proof, err := merkleTree.CreateProof(txHash[:])
		if err != nil {
			return nil, nil, fmt.Errorf(
				"ExtractBitcoinBurnTransactionsFromBitcoinBlockWithMerkleProofs: Problem "+
					"computing Merkle proof for txn %v for block %v: %v",
				txn, bitcoinBlock, err)
		}

		burnTxnsWithProofs = append(burnTxnsWithProofs, txn)
		merkleProofs = append(merkleProofs, proof.PathToRoot)
	}

	return burnTxnsWithProofs, merkleProofs, nil
}

func ExtractBitcoinExchangeTransactionsFromBitcoinBlock(
	bitcoinBlock *wire.MsgBlock, burnAddress string, params *DeSoParams) (
	_txns []*MsgDeSoTxn, _err error) {

	bitcoinBurnTxns, merkleProofs, err :=
		ExtractBitcoinBurnTransactionsFromBitcoinBlockWithMerkleProofs(
			bitcoinBlock, burnAddress, params)
	if err != nil {
		return nil, errors.Wrapf(err, "ExtractBitcoinExchangeTransactionsFromBitcoinBlock: "+
			"Problem extracting raw Bitcoin burn transactions from Bitcoin Block")
	}

	bitcoinExchangeTxns := []*MsgDeSoTxn{}
	blockHash := (BlockHash)(bitcoinBlock.BlockHash())
	merkleRoot := (BlockHash)(bitcoinBlock.Header.MerkleRoot)
	for ii := range bitcoinBurnTxns {
		bitcoinExchangeMetadata := &BitcoinExchangeMetadata{
			BitcoinTransaction: bitcoinBurnTxns[ii],
			BitcoinBlockHash:   &blockHash,
			BitcoinMerkleRoot:  &merkleRoot,
			BitcoinMerkleProof: merkleProofs[ii],
		}

		// The only thing a BitcoinExchange transaction has set is its TxnMeta.
		// Everything else is left blank because it is not needed. Note that the
		// recipient of the DeSo that will be created is the first valid input in
		// the BitcoinTransaction specified. Note also that the
		// fee is deducted as a percentage of the eventual DeSo that will get
		// created as a result of this transaction.
		currentTxn := &MsgDeSoTxn{
			TxnMeta: bitcoinExchangeMetadata,
		}
		bitcoinExchangeTxns = append(bitcoinExchangeTxns, currentTxn)
	}

	return bitcoinExchangeTxns, nil
}

func (nn *BlockNode) String() string {
	var parentHash *BlockHash
	if nn.Parent != nil {
		parentHash = nn.Parent.Hash
	}
	tstamp := uint32(0)
	if nn.Header != nil {
		tstamp = uint32(nn.Header.TstampSecs)
	}
	return fmt.Sprintf("< TstampSecs: %d, Height: %d, Hash: %s, ParentHash %s, Status: %s, CumWork: %v>",
		tstamp, nn.Header.Height, nn.Hash, parentHash, nn.Status, nn.CumWork)
}

// TODO: Height not needed in this since it's in the header.
func NewBlockNode(
	parent *BlockNode,
	hash *BlockHash,
	height uint32,
	difficultyTarget *BlockHash,
	cumWork *big.Int,
	header *MsgDeSoHeader,
	status BlockStatus) *BlockNode {

	return &BlockNode{
		Parent:           parent,
		Hash:             hash,
		Height:           height,
		DifficultyTarget: difficultyTarget,
		CumWork:          cumWork,
		Header:           header,
		Status:           status,
	}
}

func (nn *BlockNode) Ancestor(height uint32) *BlockNode {
	if height > nn.Height {
		return nil
	}

	node := nn
	for ; node != nil && node.Height != height; node = node.Parent {
		// Keep iterating node until the condition no longer holds.
	}

	return node
}

// RelativeAncestor returns the ancestor block node a relative 'distance' blocks
// before this node. This is equivalent to calling Ancestor with the node's
// height minus provided distance.
//
// This function is safe for concurrent access.
func (nn *BlockNode) RelativeAncestor(distance uint32) *BlockNode {
	return nn.Ancestor(nn.Height - distance)
}

// CalcNextDifficultyTarget computes the difficulty target expected of the
// next block.
func CalcNextDifficultyTarget(
	lastNode *BlockNode, version uint32, params *DeSoParams) (*BlockHash, error) {

	// Compute the blocks in each difficulty cycle.
	blocksPerRetarget := uint32(params.TimeBetweenDifficultyRetargets / params.TimeBetweenBlocks)

	// We effectively skip the first difficulty retarget by returning the default
	// difficulty value for the first cycle. Not doing this (or something like it)
	// would cause the genesis block's timestamp, which could be off by several days
	// to significantly skew the first cycle in a way that is mostly annoying for
	// testing but also suboptimal for the mainnet.
	minDiffBytes, err := hex.DecodeString(params.MinDifficultyTargetHex)
	if err != nil {
		return nil, errors.Wrapf(err, "CalcNextDifficultyTarget: Problem computing min difficulty")
	}
	var minDiffHash BlockHash
	copy(minDiffHash[:], minDiffBytes)
	if lastNode == nil || lastNode.Height <= blocksPerRetarget {
		return &minDiffHash, nil
	}

	// If we get here we know we are dealing with a block whose height exceeds
	// the height of the first difficulty adjustment, that is
	//   lastNode.Height > blocksPerRetarget

	// If we're not at a difficulty retarget point, return the previous
	// block's difficulty.
	if lastNode.Height%blocksPerRetarget != 0 {
		return lastNode.DifficultyTarget, nil
	}

	// If we get here it means we reached a difficulty retarget point.
	targetSecs := int64(params.TimeBetweenDifficultyRetargets / time.Second)
	minRetargetTimeSecs := targetSecs / params.MaxDifficultyRetargetFactor
	maxRetargetTimeSecs := targetSecs * params.MaxDifficultyRetargetFactor

	firstNodeHeight := lastNode.Height - blocksPerRetarget
	firstNode := lastNode.Ancestor(firstNodeHeight)
	if firstNode == nil {
		return nil, fmt.Errorf("CalcNextDifficultyTarget: Problem getting block at "+
			"beginning of retarget interval at height %d during retarget from height %d",
			firstNodeHeight, lastNode.Height)
	}

	actualTimeDiffSecs := int64(lastNode.Header.TstampSecs - firstNode.Header.TstampSecs)
	clippedTimeDiffSecs := actualTimeDiffSecs
	if actualTimeDiffSecs < minRetargetTimeSecs {
		clippedTimeDiffSecs = minRetargetTimeSecs
	} else if actualTimeDiffSecs > maxRetargetTimeSecs {
		clippedTimeDiffSecs = maxRetargetTimeSecs
	}

	numerator := new(big.Int).Mul(
		HashToBigint(lastNode.DifficultyTarget),
		big.NewInt(clippedTimeDiffSecs))
	nextDiffBigint := numerator.Div(numerator, big.NewInt(targetSecs))

	// If the next difficulty is nil or if it passes the min difficulty, set it equal
	// to the min difficulty. This should never happen except for weird instances where
	// we're testing edge cases.
	if nextDiffBigint == nil || nextDiffBigint.Cmp(HashToBigint(&minDiffHash)) > 0 {
		nextDiffBigint = HashToBigint(&minDiffHash)
	}

	return BigintToHash(nextDiffBigint), nil
}

type OrphanBlock struct {
	Block *MsgDeSoBlock
	Hash  *BlockHash
}

type Blockchain struct {
	db                              *badger.DB
	postgres                        *Postgres
	snapshot                        *Snapshot
	timeSource                      chainlib.MedianTimeSource
	trustedBlockProducerPublicKeys  map[PkMapKey]bool
	trustedBlockProducerStartHeight uint64
	MaxSyncBlockHeight              uint32
	params                          *DeSoParams
	eventManager                    *EventManager

	// Archival mode determines if we'll be downloading historical blocks after finishing hypersync.
	// It is turned off by default, meaning we won't be downloading blocks prior to the first snapshot
	// height, nor we'll be downloading utxoops for these blocks. This is OK because we're assuming a
	// reorg reverting a last snapshot is extremely unlikely. If it does happen, it would require the
	// syncing node to re-run hypersync, which is a tiny overhead. Moreover, we are moving away from
	// utxoops overall. They'll only be needed close to the tip to handle reorgs and nowhere else.
	archivalMode bool
	// Returns true once all of the housekeeping in creating the
	// blockchain is complete. This includes setting up the genesis block.
	isInitialized bool

	// Protects most of the fields below this point.
	ChainLock deadlock.RWMutex

	// These should only be accessed after acquiring the ChainLock.
	//
	// An in-memory index of the "tree" of blocks we are currently aware of.
	// This index includes forks and side-chains but does not include unconnectedTxns.
	blockIndex map[BlockHash]*BlockNode
	// An in-memory slice of the blocks on the main chain only. The end of
	// this slice is the best known tip that we have at any given time.
	bestChain    []*BlockNode
	bestChainMap map[BlockHash]*BlockNode

	bestHeaderChain    []*BlockNode
	bestHeaderChainMap map[BlockHash]*BlockNode

	// We keep track of orphan blocks with the following data structures. Orphans
	// are not written to disk and are only cached in memory. Moreover we only keep
	// up to MaxOrphansInMemory of them in order to prevent memory exhaustion.
	orphanList *list.List

	// We connect many blocks in the same view and flush every X number of blocks
	blockView *UtxoView

	// State checksum is used to verify integrity of state data and when
	// syncing from snapshot in the hyper sync protocol.
	//
	// TODO: These could be rolled into SyncState, or at least into a single
	// variable.
	syncingState                bool
	downloadingHistoricalBlocks bool

	timer *Timer
}

func (bc *Blockchain) CopyBlockIndex() map[BlockHash]*BlockNode {
	newBlockIndex := make(map[BlockHash]*BlockNode)
	for kk, vv := range bc.blockIndex {
		newBlockIndex[kk] = vv
	}
	return newBlockIndex
}

func (bc *Blockchain) CopyBestChain() ([]*BlockNode, map[BlockHash]*BlockNode) {
	newBestChain := []*BlockNode{}
	newBestChainMap := make(map[BlockHash]*BlockNode)
	newBestChain = append(newBestChain, bc.bestChain...)
	for kk, vv := range bc.bestChainMap {
		newBestChainMap[kk] = vv
	}

	return newBestChain, newBestChainMap
}

func (bc *Blockchain) CopyBestHeaderChain() ([]*BlockNode, map[BlockHash]*BlockNode) {
	newBestChain := []*BlockNode{}
	newBestChainMap := make(map[BlockHash]*BlockNode)
	newBestChain = append(newBestChain, bc.bestHeaderChain...)
	for kk, vv := range bc.bestHeaderChainMap {
		newBestChainMap[kk] = vv
	}

	return newBestChain, newBestChainMap
}

// IsFullyStored determines if there are block nodes that haven't been fully stored or processed in the best block chain.
func (bc *Blockchain) IsFullyStored() bool {
	if bc.ChainState() == SyncStateFullyCurrent {
		for _, blockNode := range bc.bestChain {
			if !blockNode.Status.IsFullyProcessed() {
				return false
			}
		}
		return true
	}
	return false
}

// _initChain initializes the in-memory data structures for the Blockchain object
// by reading from the database. If the database has never been initialized before
// then _initChain will initialize it to contain only the genesis block before
// proceeding to read from it.
func (bc *Blockchain) _initChain() error {
	// See if we have a best chain hash stored in the db.
	var bestBlockHash *BlockHash
	if bc.postgres != nil {
		chain := bc.postgres.GetChain(MAIN_CHAIN)
		if chain != nil {
			bestBlockHash = chain.TipHash
		}
	} else {
		bestBlockHash = DbGetBestHash(bc.db, bc.snapshot, ChainTypeDeSoBlock)
	}
	// When we load up initially, the best header hash is just the tip of the best
	// block chain, since we don't store headers for which we don't have corresponding
	// blocks.
	bestHeaderHash := bestBlockHash

	// If there is no best chain hash in the db then it means we've never
	// initialized anything so take the time to do it now.
	if bestBlockHash == nil || bestHeaderHash == nil {
		var err error

		if bc.postgres != nil {
			err = bc.postgres.InitGenesisBlock(bc.params, bc.db)
		} else {
			err = InitDbWithDeSoGenesisBlock(bc.params, bc.db, bc.eventManager, bc.snapshot)
		}
		if err != nil {
			return errors.Wrapf(err, "_initChain: Problem initializing db with genesis block")
		}

		// After initializing the db to contain only the genesis block,
		// set the best hash we're aware of equal to it.
		bestBlockHash = MustDecodeHexBlockHash(bc.params.GenesisBlockHashHex)
		bestHeaderHash = bestBlockHash
	}

	// At this point we should have bestHashes set and the db should have been
	// initialized to contain a block index and a best chain that we can read
	// in.

	// Read in the nodes using the (<height, hash> -> node) index. The nodes will
	// be iterated over starting with height 0 and ending with the height of the
	// longest chain we're aware of. As we go, check that all the blocks connect
	// to previous blocks we've read in and error if they don't. This works because
	// reading blocks in height order as we do here ensures that we'll always
	// add a block's parents, if they exist, before adding the block itself.
	var err error
	if bc.postgres != nil {
		bc.blockIndex, err = bc.postgres.GetBlockIndex()
	} else {
		bc.blockIndex, err = GetBlockIndex(bc.db, false /*bitcoinNodes*/)
	}
	if err != nil {
		return errors.Wrapf(err, "_initChain: Problem reading block index from db")
	}

	// At this point the blockIndex should contain a full node tree with all
	// nodes pointing to valid parent nodes.
	{
		// Find the tip node with the best node hash.
		tipNode := bc.blockIndex[*bestBlockHash]
		if tipNode == nil {
			return fmt.Errorf("_initChain(block): Best hash (%#v) not found in block index", bestBlockHash)
		}

		// Walk back from the best node to the genesis block and store them all
		// in bestChain.
		bc.bestChain, err = GetBestChain(tipNode, bc.blockIndex)
		if err != nil {
			return errors.Wrapf(err, "_initChain(block): Problem reading best chain from db")
		}
		for _, bestChainNode := range bc.bestChain {
			bc.bestChainMap[*bestChainNode.Hash] = bestChainNode
		}
	}

	// TODO: This code is a bit repetitive but this seemed clearer than factoring it out.
	{
		// Find the tip node with the best node hash.
		tipNode := bc.blockIndex[*bestHeaderHash]
		if tipNode == nil {
			return fmt.Errorf("_initChain(header): Best hash (%#v) not found in block index", bestHeaderHash)
		}

		// Walk back from the best node to the genesis block and store them all
		// in bestChain.
		bc.bestHeaderChain, err = GetBestChain(tipNode, bc.blockIndex)
		if err != nil {
			return errors.Wrapf(err, "_initChain(header): Problem reading best chain from db")
		}
		for _, bestHeaderChainNode := range bc.bestHeaderChain {
			bc.bestHeaderChainMap[*bestHeaderChainNode.Hash] = bestHeaderChainNode
		}
	}

	bc.isInitialized = true

	return nil
}

// NewBlockchain returns a new blockchain object. It initializes some in-memory
// data structures by reading from the db. It also initializes the db if it hasn't
// been initialized in the past. This function should only be called once per
// db, and one should never run two blockchain objects over the same db at the same
// time as they will likely step on each other and become inconsistent.
func NewBlockchain(
	trustedBlockProducerPublicKeyStrs []string,
	trustedBlockProducerStartHeight uint64,
	maxSyncBlockHeight uint32,
	params *DeSoParams,
	timeSource chainlib.MedianTimeSource,
	db *badger.DB,
	postgres *Postgres,
	eventManager *EventManager,
	snapshot *Snapshot,
	archivalMode bool,
) (*Blockchain, error) {

	trustedBlockProducerPublicKeys := make(map[PkMapKey]bool)
	for _, keyStr := range trustedBlockProducerPublicKeyStrs {
		pkBytes, _, err := Base58CheckDecode(keyStr)
		if err != nil {
			return nil, fmt.Errorf("Error decoding trusted block producer public key: %v", err)
		}
		trustedBlockProducerPublicKeys[MakePkMapKey(pkBytes)] = true
	}

	timer := &Timer{}
	timer.Initialize()

	bc := &Blockchain{
		db:                              db,
		postgres:                        postgres,
		snapshot:                        snapshot,
		timeSource:                      timeSource,
		trustedBlockProducerPublicKeys:  trustedBlockProducerPublicKeys,
		trustedBlockProducerStartHeight: trustedBlockProducerStartHeight,
		MaxSyncBlockHeight:              maxSyncBlockHeight,
		params:                          params,
		eventManager:                    eventManager,
		archivalMode:                    archivalMode,

		blockIndex:   make(map[BlockHash]*BlockNode),
		bestChainMap: make(map[BlockHash]*BlockNode),

		bestHeaderChainMap: make(map[BlockHash]*BlockNode),

		orphanList: list.New(),
		timer:      timer,
	}

	// Hold the chain lock whenever we modify this object from now on.
	bc.ChainLock.Lock()
	defer bc.ChainLock.Unlock()

	// Initialize all the in-memory data structures by loading our state
	// from the db. This function creates an initial database state containing
	// only the genesis block if we've never initialized the database before.
	if err := bc._initChain(); err != nil {
		return nil, errors.Wrapf(err, "NewBlockchain: ")
	}

	return bc, nil
}

// log2FloorMasks defines the masks to use when quickly calculating
// floor(log2(x)) in a constant log2(32) = 5 steps, where x is a uint32, using
// shifts.  They are derived from (2^(2^x) - 1) * (2^(2^x)), for x in 4..0.
var log2FloorMasks = []uint32{0xffff0000, 0xff00, 0xf0, 0xc, 0x2}

// fastLog2Floor calculates and returns floor(log2(x)) in a constant 5 steps.
func fastLog2Floor(n uint32) uint8 {
	rv := uint8(0)
	exponent := uint8(16)
	for i := 0; i < 5; i++ {
		if n&log2FloorMasks[i] != 0 {
			rv += exponent
			n >>= exponent
		}
		exponent >>= 1
	}
	return rv
}

// locateInventory returns the node of the block after the first known block in
// the locator along with the number of subsequent nodes needed to either reach
// the provided stop hash or the provided max number of entries.
//
// In addition, there are two special cases:
//
// - When no locators are provided, the stop hash is treated as a request for
//   that block, so it will either return the node associated with the stop hash
//   if it is known, or nil if it is unknown
// - When locators are provided, but none of them are known, nodes starting
//   after the genesis block will be returned
//
// This is primarily a helper function for the locateBlocks and locateHeaders
// functions.
//
// This function MUST be called with the chain state lock held (for reads).
func locateInventory(locator []*BlockHash, stopHash *BlockHash, maxEntries uint32,
	blockIndex map[BlockHash]*BlockNode, bestChainList []*BlockNode,
	bestChainMap map[BlockHash]*BlockNode) (*BlockNode, uint32) {

	// There are no block locators so a specific block is being requested
	// as identified by the stop hash.
	stopNode, stopNodeExists := blockIndex[*stopHash]
	if len(locator) == 0 {
		if !stopNodeExists {
			// No blocks with the stop hash were found so there is
			// nothing to do.
			return nil, 0
		}
		return stopNode, 1
	}

	// Find the most recent locator block hash in the main chain. In the
	// case none of the hashes in the locator are in the main chain, fall
	// back to the genesis block.
	startNode := bestChainList[0]
	for _, hash := range locator {
		node, bestChainContainsNode := bestChainMap[*hash]
		if bestChainContainsNode {
			startNode = node
			break
		}
	}

	// Start at the block after the most recently known block. When there
	// is no next block it means the most recently known block is the tip of
	// the best chain, so there is nothing more to do.
	nextNodeHeight := uint32(startNode.Header.Height) + 1
	if uint32(len(bestChainList)) <= nextNodeHeight {
		return nil, 0
	}
	startNode = bestChainList[nextNodeHeight]

	// Calculate how many entries are needed.
	tip := bestChainList[len(bestChainList)-1]
	total := uint32((tip.Header.Height - startNode.Header.Height) + 1)
	if stopNodeExists && stopNode.Header.Height >= startNode.Header.Height {

		_, bestChainContainsStopNode := bestChainMap[*stopNode.Hash]
		if bestChainContainsStopNode {
			total = uint32((stopNode.Header.Height - startNode.Header.Height) + 1)
		}
	}
	if total > maxEntries {
		total = maxEntries
	}

	return startNode, total
}

// locateHeaders returns the headers of the blocks after the first known block
// in the locator until the provided stop hash is reached, or up to the provided
// max number of block headers.
//
// See the comment on the exported function for more details on special cases.
//
// This function MUST be called with the ChainLock held (for reads).
func locateHeaders(locator []*BlockHash, stopHash *BlockHash, maxHeaders uint32,
	blockIndex map[BlockHash]*BlockNode, bestChainList []*BlockNode,
	bestChainMap map[BlockHash]*BlockNode) []*MsgDeSoHeader {

	// Find the node after the first known block in the locator and the
	// total number of nodes after it needed while respecting the stop hash
	// and max entries.
	node, total := locateInventory(locator, stopHash, maxHeaders,
		blockIndex, bestChainList, bestChainMap)
	if total == 0 {
		return nil
	}

	// Populate and return the found headers.
	headers, err := SafeMakeSliceWithLengthAndCapacity[*MsgDeSoHeader](0, uint64(total))
	if err != nil {
		// TODO: do we really want to introduce an error here?
	}
	for ii := uint32(0); ii < total; ii++ {
		headers = append(headers, node.Header)
		if uint32(len(headers)) == total {
			break
		}
		node = bestChainList[node.Header.Height+1]
	}
	return headers
}

// LocateBestBlockChainHeaders returns the headers of the blocks after the first known block
// in the locator until the provided stop hash is reached, or up to a max of
// wire.MaxBlockHeadersPerMsg headers. Note that it returns the best headers
// considering only headers for which we have blocks (that is, it considers the
// best *block* chain we have rather than the best *header* chain). This is
// the correct thing to do because in general this function is called in order
// to serve a response to a peer's GetHeaders request.
//
// In addition, there are two special cases:
//
// - When no locators are provided, the stop hash is treated as a request for
//   that header, so it will either return the header for the stop hash itself
//   if it is known, or nil if it is unknown
// - When locators are provided, but none of them are known, headers starting
//   after the genesis block will be returned
//
// This function is safe for concurrent access.
func (bc *Blockchain) LocateBestBlockChainHeaders(locator []*BlockHash, stopHash *BlockHash) []*MsgDeSoHeader {
	// TODO: Shouldn't we hold a ChainLock here? I think it's fine though because the place
	// where it's currently called is single-threaded via a channel in server.go. Going to
	// avoid messing with it for now.
	headers := locateHeaders(locator, stopHash, MaxHeadersPerMsg,
		bc.blockIndex, bc.bestChain, bc.bestChainMap)

	return headers
}

// LatestLocator returns a block locator for the passed block node. The passed
// node can be nil in which case the block locator for the current tip
// associated with the view will be returned.
//
// BlockLocator is used to help locate a specific block.  The algorithm for
// building the block locator is to add the hashes in reverse order until
// the genesis block is reached.  In order to keep the list of locator hashes
// to a reasonable number of entries, first the most recent previous 12 block
// hashes are added, then the step is doubled each loop iteration to
// exponentially decrease the number of hashes as a function of the distance
// from the block being located.
//
// For example, assume a block chain with a side chain as depicted below:
// 	genesis -> 1 -> 2 -> ... -> 15 -> 16  -> 17  -> 18
// 	                              \-> 16a -> 17a
//
// The block locator for block 17a would be the hashes of blocks:
// [17a 16a 15 14 13 12 11 10 9 8 7 6 4 genesis]
//
// Caller is responsible for acquiring the ChainLock before calling this function.
func (bc *Blockchain) LatestLocator(tip *BlockNode) []*BlockHash {

	// Calculate the max number of entries that will ultimately be in the
	// block locator. See the description of the algorithm for how these
	// numbers are derived.
	var maxEntries uint8
	if tip.Header.Height <= 12 {
		maxEntries = uint8(tip.Header.Height) + 1
	} else {
		// Requested hash itself + previous 10 entries + genesis block.
		// Then floor(log2(height-10)) entries for the skip portion.
		adjustedHeight := uint32(tip.Header.Height) - 10
		maxEntries = 12 + fastLog2Floor(adjustedHeight)
	}
	locator := make([]*BlockHash, 0, maxEntries)

	step := int32(1)
	for tip != nil {
		locator = append(locator, tip.Hash)

		// Nothing more to add once the genesis block has been added.
		if tip.Header.Height == 0 {
			break
		}

		// Calculate height of previous node to include ensuring the
		// final node is the genesis block.
		height := int32(tip.Header.Height) - step
		if height < 0 {
			height = 0
		}

		// When the node is in the current chain view, all of its
		// ancestors must be too, so use a much faster O(1) lookup in
		// that case.  Otherwise, fall back to walking backwards through
		// the nodes of the other chain to the correct ancestor.
		if _, exists := bc.bestHeaderChainMap[*tip.Hash]; exists {
			tip = bc.bestHeaderChain[height]
		} else {
			tip = tip.Ancestor(uint32(height))
		}

		// Once 11 entries have been included, start doubling the
		// distance between included hashes.
		if len(locator) > 10 {
			step *= 2
		}
	}

	return locator
}

func (bc *Blockchain) HeaderLocatorWithNodeHash(blockHash *BlockHash) ([]*BlockHash, error) {
	node, exists := bc.blockIndex[*blockHash]
	if !exists {
		return nil, fmt.Errorf("Blockchain.HeaderLocatorWithNodeHash: Node for hash %v is not in our blockIndex", blockHash)
	}

	return bc.LatestLocator(node), nil
}

// LatestHeaderLocator calls LatestLocator in order to fetch a locator
// for the best header chain.
func (bc *Blockchain) LatestHeaderLocator() []*BlockHash {
	headerTip := bc.headerTip()

	return bc.LatestLocator(headerTip)
}

func (bc *Blockchain) GetBlockNodesToFetch(
	numBlocks int, _maxHeight int, blocksToIgnore map[BlockHash]bool) []*BlockNode {

	// Get the tip of the main block chain.
	bestBlockTip := bc.blockTip()

	// If the maxHeight is set to < 0, then we don't want to use it as a constraint.
	maxHeight := uint32(math.MaxUint32)
	if _maxHeight >= 0 {
		maxHeight = uint32(_maxHeight)
	}

	// If the tip of the best block chain is in the main header chain, make that
	// the start point for our fetch.
	headerNodeStart, blockTipExistsInBestHeaderChain := bc.bestHeaderChainMap[*bestBlockTip.Hash]
	if !blockTipExistsInBestHeaderChain {
		// If the hash of the tip of the best blockchain is not in the best header chain, then
		// this is a case where the header chain has forked off from the best block
		// chain. In this situation, the best header chain is taken as the source of truth
		// and so we iterate backward over the best header chain starting at the tip
		// until we find the first block that has StatusBlockProcessed. Then we fetch
		// blocks starting from there. Note that, at minimum, the genesis block has
		// StatusBlockProcessed so this loop is guaranteed to terminate successfully.
		headerNodeStart = bc.headerTip()
		for headerNodeStart != nil && (headerNodeStart.Status&StatusBlockProcessed) == 0 {
			headerNodeStart = headerNodeStart.Parent
		}

		if headerNodeStart == nil {
			// If for some reason we ended up with the headerNode being nil, log
			// an error and set it to the genesis block.
			glog.Errorf("GetBlockToFetch: headerNode was nil after iterating " +
				"backward through best header chain; using genesis block")
			headerNodeStart = bc.bestHeaderChain[0]
		}
	}

	// At this point, headerNodeStart should point to a node in the best header
	// chain that has StatusBlockProcessed set. As such, the blocks we need to
	// fetch are those right after this one. Fetch the desired number.
	currentHeight := headerNodeStart.Height + 1
	blockNodesToFetch := []*BlockNode{}
	heightLimit := maxHeight
	if heightLimit >= uint32(len(bc.bestHeaderChain)) {
		heightLimit = uint32(len(bc.bestHeaderChain) - 1)
	}
	for currentHeight <= heightLimit &&
		len(blockNodesToFetch) < numBlocks {

		// Get the current hash and increment the height.
		currentNode := bc.bestHeaderChain[currentHeight]
		currentHeight++

		if _, exists := blocksToIgnore[*currentNode.Hash]; exists {
			continue
		}

		blockNodesToFetch = append(blockNodesToFetch, currentNode)
	}

	// Return the nodes for the blocks we should fetch.
	return blockNodesToFetch
}

func (bc *Blockchain) HasHeader(headerHash *BlockHash) bool {
	_, exists := bc.blockIndex[*headerHash]
	return exists
}

func (bc *Blockchain) HeaderAtHeight(blockHeight uint32) *BlockNode {
	if blockHeight >= uint32(len(bc.bestHeaderChain)) {
		return nil
	}

	return bc.bestHeaderChain[blockHeight]
}

func (bc *Blockchain) HasBlock(blockHash *BlockHash) bool {
	node, nodeExists := bc.blockIndex[*blockHash]
	if !nodeExists {
		glog.V(2).Infof("Blockchain.HasBlock: Node with hash %v does not exist in node index", blockHash)
		return false
	}

	if (node.Status & StatusBlockProcessed) == 0 {
		glog.V(2).Infof("Blockchain.HasBlock: Node %v does not have StatusBlockProcessed so we don't have the block", node)
		return false
	}

	// Node exists with StatusBlockProcess set means we have it.
	return true
}

// Don't need a lock because blocks don't get removed from the db after they're added
func (bc *Blockchain) GetBlock(blockHash *BlockHash) *MsgDeSoBlock {
	blk, err := GetBlock(blockHash, bc.db, bc.snapshot)
	if err != nil {
		glog.V(2).Infof("Blockchain.GetBlock: Failed to fetch node with hash %v from the db: %v", blockHash, err)
		return nil
	}

	return blk
}

func (bc *Blockchain) GetBlockAtHeight(height uint32) *MsgDeSoBlock {
	numBlocks := uint32(len(bc.bestChain))

	if height >= numBlocks {
		return nil
	}

	return bc.GetBlock(bc.bestChain[height].Hash)
}

// GetBlockNodeWithHash looks for a block node in the bestChain list that matches the hash.
func (bc *Blockchain) GetBlockNodeWithHash(hash *BlockHash) *BlockNode {
	for _, blockNode := range bc.bestChain {
		if blockNode.Hash.IsEqual(hash) {
			return blockNode
		}
	}

	return nil
}

// isTipMaxed compares the tip height to the MaxSyncBlockHeight height.
func (bc *Blockchain) isTipMaxed(tip *BlockNode) bool {
	if bc.MaxSyncBlockHeight > 0 {
		return tip.Height >= bc.MaxSyncBlockHeight
	}
	return false
}

func (bc *Blockchain) isTipCurrent(tip *BlockNode) bool {
	if bc.MaxSyncBlockHeight > 0 {
		return tip.Height >= bc.MaxSyncBlockHeight
	}

	minChainWorkBytes, _ := hex.DecodeString(bc.params.MinChainWorkHex)

	// Not current if the cumulative work is below the threshold.
	if tip.CumWork.Cmp(BytesToBigint(minChainWorkBytes)) < 0 {
		//glog.V(2).Infof("Blockchain.isTipCurrent: Tip not current because "+
		//"CumWork (%v) is less than minChainWorkBytes (%v)",
		//tip.CumWork, BytesToBigint(minChainWorkBytes))
		return false
	}

	// Not current if the tip has a timestamp older than the maximum
	// tip age.
	tipTime := time.Unix(int64(tip.Header.TstampSecs), 0)
	oldestAllowedTipTime := bc.timeSource.AdjustedTime().Add(-1 * bc.params.MaxTipAge)

	return !tipTime.Before(oldestAllowedTipTime)
}

type SyncState uint8

const (
	// SyncStateSyncingHeaders indicates that our header chain is not current.
	// This is the state a node will start in when it hasn't downloaded
	// anything from its peers. Because we always download headers and
	// validate them before we download blocks, SyncingHeaders implies that
	// the block tip is also not current yet.
	SyncStateSyncingHeaders SyncState = iota
	// SyncStateSyncingSnapshot indicates that our header chain is current, and
	// we're syncing state from a snapshot. This is part of the hyper sync
	// protocol, where the node first downloads the header chain and then
	// proceeds to download state from some recent point in time. After we
	// download the snapshot, we will continue downloading blocks from the
	// snapshot height, rather than from genesis.
	SyncStateSyncingSnapshot
	// SyncStateSyncingBlocks indicates that our header chain is current but
	// that the block chain we have is not current yet. In particular, it
	// means, among other things, that the tip of the block chain is still
	// older than max tip age.
	SyncStateSyncingBlocks
	// SyncStateNeedBlocksss indicates that our header chain is current and our
	// block chain is current but that there are headers in our main chain for
	// which we have not yet processed blocks.
	SyncStateNeedBlocksss
	// SyncStateSyncingHistoricalBlocks indicates that our node was bootstrapped using
	// hypersync and that we're currently downloading historical blocks
	SyncStateSyncingHistoricalBlocks
	// SyncStateFullyCurrent indicates that our header chain is current and that
	// we've fetched all the blocks corresponding to this chain.
	SyncStateFullyCurrent
)

func (ss SyncState) String() string {
	switch ss {
	case SyncStateSyncingHeaders:
		return "SYNCING_HEADERS"
	case SyncStateSyncingSnapshot:
		return "SYNCING_SNAPSHOT"
	case SyncStateSyncingBlocks:
		return "SYNCING_BLOCKS"
	case SyncStateNeedBlocksss:
		return "NEED_BLOCKS"
	case SyncStateSyncingHistoricalBlocks:
		return "SYNCING_HISTORICAL_BLOCKS"
	case SyncStateFullyCurrent:
		return "FULLY_CURRENT"
	default:
		return fmt.Sprintf("UNRECOGNIZED(%d) - make sure String() is up to date", ss)
	}
}

//  - Latest block height is after the latest checkpoint (if enabled)
//  - Latest block has a timestamp newer than 24 hours ago
//
// This function MUST be called with the ChainLock held (for reads).
func (bc *Blockchain) chainState() SyncState {
	// If the header is not current, then we're in the SyncStateSyncingHeaders.
	headerTip := bc.headerTip()
	if headerTip == nil {
		return SyncStateSyncingHeaders
	}

	if !bc.isTipCurrent(headerTip) {
		return SyncStateSyncingHeaders
	}

	// If the header tip is current and the block tip is far in the past, then we're in the SyncStateSyncingSnapshot state.
	if bc.syncingState {
		return SyncStateSyncingSnapshot
	}

	// If we get here that means that the block tip is pretty much up to date, so we'll either be downloading historical
	// blocks if we're in the archival mode, or we'll download the remaining, most recent blocks.

	// If the node is the archival mode and we're downloading historical blocks,
	// then we're in the SyncStateSyncingHistoricalBlocks state.
	if bc.downloadingHistoricalBlocks {
		return SyncStateSyncingHistoricalBlocks
	}

	// If the header tip is current but the block tip isn't then we're in
	// the SyncStateSyncingBlocks state.
	blockTip := bc.blockTip()
	if !bc.isTipCurrent(blockTip) {
		return SyncStateSyncingBlocks
	}

	// If the header tip is current and the block tip is current but the block
	// tip is not equal to the header tip then we're in SyncStateNeedBlocks.
	if *blockTip.Hash != *headerTip.Hash {
		return SyncStateNeedBlocksss
	}

	// If none of the checks above returned it means we're current.
	return SyncStateFullyCurrent
}

func (bc *Blockchain) ChainState() SyncState {
	return bc.chainState()
}

func (bc *Blockchain) isSyncing() bool {
	syncState := bc.chainState()
	return syncState == SyncStateSyncingHeaders || syncState == SyncStateSyncingBlocks ||
		syncState == SyncStateSyncingSnapshot || syncState == SyncStateSyncingHistoricalBlocks
}

// Check if the node is in the archival mode by going through blocks in the best chain and looking up their status.
func (bc *Blockchain) checkArchivalMode() bool {
	// If node is not in the archival mode or if snapshot is nil then there is nothing to check.
	if !bc.archivalMode || bc.snapshot == nil {
		return false
	}

	// If for some reason snapshot metadata is not initialized then we should also return false.
	if bc.snapshot.CurrentEpochSnapshotMetadata == nil {
		glog.Errorf("checkArchivalMode: Snapshot epoch metadata is nil, this should generally not happen.")
		return false
	}

	firstSnapshotHeight := bc.snapshot.CurrentEpochSnapshotMetadata.FirstSnapshotBlockHeight
	for _, blockNode := range bc.bestChain {
		if uint64(blockNode.Height) > firstSnapshotHeight {
			return false
		}

		// Check if we have blocks that have been processed and validated but not stored. This would indicate that there
		// are historical blocks that we are yet to download.
		if (blockNode.Status&StatusBlockProcessed) == 1 &&
			(blockNode.Status&StatusBlockValidated) == 1 &&
			(blockNode.Status&StatusBlockStored) == 0 {

			return true
		}
	}

	// If we get here, it means that all blocks have been processed and stored, so there is nothing to do.
	return false
}

// isHyperSyncCondition checks if the block tip is more than a snapshot period away from the header tip. If that's the case
// then it is likely faster to delete the entire database and HyperSync the state from scratch, rather than syncing blocks.
func (bc *Blockchain) isHyperSyncCondition() bool {
	// If HyperSync is turned off then there's nothing to do.
	if bc.snapshot == nil {
		return false
	}

	blockTip := bc.blockTip()
	headerTip := bc.headerTip()
	if uint64(headerTip.Height-blockTip.Height) >= SnapshotBlockHeightPeriod {
		return true
	}
	return false
}

// headerTip returns the tip of the header chain. Because we fetch headers
// before we fetch blocks, we track a chain for headers as separate from the
// main chain for blocks, which is why separate functions are required for
// each of them.
func (bc *Blockchain) headerTip() *BlockNode {
	if len(bc.bestHeaderChain) == 0 {
		return nil
	}

	// Note this should always work because we should have the genesis block
	// in here.
	return bc.bestHeaderChain[len(bc.bestHeaderChain)-1]
}

func (bc *Blockchain) HeaderTip() *BlockNode {
	return bc.headerTip()
}

// TODO: This breaks law of demeter and we should fix it
func (bc *Blockchain) DB() *badger.DB {
	return bc.db
}

// TODO: This breaks law of demeter and we should fix it
func (bc *Blockchain) Postgres() *Postgres {
	return bc.postgres
}

func (bc *Blockchain) Snapshot() *Snapshot {
	return bc.snapshot
}

// blockTip returns the tip of the main block chain. We fetch headers first
// and then, once the header chain looks good, we fetch blocks. As such, we
// store two separate "best" chains: One containing the best headers, and
// the other containing the best blocks. The header chain is essentially a
// trail-blazer, validating headers as fast as it can before later fetching
// blocks for the headers that seem legitimate and adding them to the "real"
// best chain. If, while adding blocks to the best block chain, we realize
// some of the blocks are invalid, the best header chain is then adjusted to
// invalidate and chop off the headers corresponding to those blocks and
// their ancestors so the two generally stay in sync.
func (bc *Blockchain) blockTip() *BlockNode {
	var tip *BlockNode

	if len(bc.bestChain) == 0 {
		return nil
	}

	tip = bc.bestChain[len(bc.bestChain)-1]

	return tip
}

func (bc *Blockchain) BlockTip() *BlockNode {
	return bc.blockTip()
}

func (bc *Blockchain) BestChain() []*BlockNode {
	return bc.bestChain
}

func (bc *Blockchain) SetBestChain(bestChain []*BlockNode) {
	bc.bestChain = bestChain
}

func (bc *Blockchain) SetBestChainMap(bestChain []*BlockNode, bestChainMap map[BlockHash]*BlockNode, blockIndex map[BlockHash]*BlockNode) {
	bc.bestChain = bestChain
	bc.bestChainMap = bestChainMap
	bc.blockIndex = blockIndex
}

func (bc *Blockchain) _validateOrphanBlock(desoBlock *MsgDeSoBlock) error {
	// Error if the block is missing a parent hash or header.
	if desoBlock.Header == nil {
		return fmt.Errorf("_validateOrphanBlock: Block is missing header")
	}
	parentHash := desoBlock.Header.PrevBlockHash
	if parentHash == nil {
		return fmt.Errorf("_validateOrphanBlock: Block is missing parent hash")
	}

	// Check that the block size isn't bigger than the max allowed. This prevents
	// an attack vector where someone might try and send us very large orphan blocks in
	// an attempt to exhaust our memory.
	serializedBlock, err := desoBlock.ToBytes(false)
	if err != nil {
		return fmt.Errorf("_validateOrphanBlock: Could not serialize block")
	}
	if uint64(len(serializedBlock)) > bc.params.MaxBlockSizeBytes {
		return RuleErrorBlockTooBig
	}

	// No more validation is needed since the orphan will be properly validated
	// if and when we ever end up adding it to our block index either on the main
	// chain or on a side chain.
	//
	// TODO: It would be nice to do some kind of PoW check on unconnectedTxns, but it
	// seems useless because anyone who has access to MaxOrphansInMemory orphan
	// blocks has the ability to fill our orphan lists with garbage. Put another
	// way, a simple PoW check on orphan blocks doesn't seem to increase the cost
	// of an attack materially and could have negative effects if e.g. legitimate unconnectedTxns
	// earlier in the chain get filtered out because their difficulty is too low.
	// Moreover, while being attacked would be a minor inconvenience it doesn't
	// stop the node from reaching consensus eventually. So we'll punt on defending
	// against it unless/until it actually becomes a problem.

	return nil
}

// ProcessOrphanBlock runs some very basic validation on the orphan block and adds
// it to our orphan data structure if it passes. If there are too many orphan blocks
// in our data structure, it also evicts the oldest block to make room for this one.
//
// TODO: Currently we only remove orphan blocks if we have too many. This means in
// a steady state we are potentially keeping MaxOrphansInMemory at all times, which
// is wasteful of resources. Better would be to clean up orphan blocks once they're
// too old or something like that.
func (bc *Blockchain) ProcessOrphanBlock(desoBlock *MsgDeSoBlock, blockHash *BlockHash) error {
	err := bc._validateOrphanBlock(desoBlock)
	if err != nil {
		return errors.Wrapf(err, "ProcessOrphanBlock: Problem validating orphan block")
	}

	// If this block is already in the orphan list then don't add it.
	//
	// TODO: We do a basic linear search here because there are so few unconnectedTxns
	// in our list. If we want to track more unconnectedTxns in the future we would probably
	// want to manage this with a map.
	for orphanElem := bc.orphanList.Front(); orphanElem != nil; orphanElem = orphanElem.Next() {
		orphanBlock := orphanElem.Value.(*OrphanBlock)
		if *orphanBlock.Hash == *blockHash {
			return RuleErrorDuplicateOrphan
		}
	}

	// At this point we know we are adding a new orphan to the list.

	// If we are at capacity remove an orphan block by simply deleting the front
	// element of the orphan list, which is also the oldest orphan.
	if bc.orphanList.Len() >= MaxOrphansInMemory {
		elemToRemove := bc.orphanList.Front()
		bc.orphanList.Remove(elemToRemove)
	}

	// Add the orphan block to our data structure. We can also assume the orphan
	// is not a duplicate and therefore simply add a new entry to the end of the list.
	bc.orphanList.PushBack(&OrphanBlock{
		Block: desoBlock,
		Hash:  blockHash,
	})

	return nil
}

func (bc *Blockchain) MarkBlockInvalid(node *BlockNode, errOccurred RuleError) {
	// Print a stack trace when this happens
	glog.Errorf("MarkBlockInvalid: Block height: %v, Block hash: %v, Error: %v", node.Height, node.Hash, errOccurred)
	glog.Error("MarkBlockInvalid: Printing stack trace so error is easy to find: ")
	glog.Error(string(debug.Stack()))

	// TODO: Not marking blocks invalid makes debugging easier when we hit an issuse,
	// and makes it so that we don't need to start the node from scratch when it has a
	// problem. But it can also make connecting to a bad peer more risky. In the future, once
	// syncing issues are all resolved, bad blocks should be marked as such and probably
	// not reprocessed.
	glog.Error("MarkBlockInvalid: Not marking blocks invalid for now because it makes debugging easier")

	//panic(errOccurred)

	// Mark the node's block as invalid.
	//node.Status |= StatusBlockValidateFailed
	//
	//// If this node happens to be in the main header chain, mark
	//// every node after this one in the header chain as invalid and
	//// remove these nodes from the header chain to keep it in sync.
	//if _, nodeInHeaderChain := bc.bestHeaderChainMap[*node.Hash]; nodeInHeaderChain {
	//	for ii := node.Height; ii < uint32(len(bc.bestHeaderChain)); ii++ {
	//		// Update the status of the node. Mark it as processed since that's used
	//		// to determine whether we shoudl fetch the block.
	//		headerNode := bc.bestHeaderChain[ii]
	//		headerNode.Status |= (StatusBlockProcessed & StatusBlockValidateFailed)
	//		if err := PutHeightHashToNodeInfo(headerNode, bc.db, false /*bitcoinNodes*/); err != nil {
	//			// Log if an error occurs but no need to return it.
	//			glog.Error(errors.Wrapf(err,
	//				"MarkBlockInvalid: Problem calling PutHeightHashToNodeInfo on header node"))
	//		}
	//
	//		delete(bc.bestHeaderChainMap, *headerNode.Hash)
	//	}
	//	// Chop off the nodes now that we've updated the status of all of them.
	//	bc.bestHeaderChain = bc.bestHeaderChain[:node.Height]
	//
	//	// Note there is no need to update the db for the header chain because we don't
	//	// store nodes for headers on the db.
	//
	//	// At this point the header main chain should be fully updated in memory
	//	// and in the db to reflect that all nodes from this one onward are invalid
	//	// and should no longer be considered as part of the main chain.
	//}
	//
	//// Update the node on the db to reflect the status change.
	////
	//// Put the node in our node index in the db under the
	////   <height uin32, blockhash BlockHash> -> <node info>
	//// index.
	//if err := PutHeightHashToNodeInfo(node, bc.db, false /*bitcoinNodes*/); err != nil {
	//	// Log if an error occurs but no need to return it.
	//	glog.Error(errors.Wrapf(err,
	//		"MarkBlockInvalid: Problem calling PutHeightHashToNodeInfo"))
	//}
}

func _FindCommonAncestor(node1 *BlockNode, node2 *BlockNode) *BlockNode {
	if node1 == nil || node2 == nil {
		// If either node is nil then there can't be a common ancestor.
		return nil
	}

	// Get the two nodes to be at the same height.
	if node1.Height > node2.Height {
		node1 = node1.Ancestor(node2.Height)
	} else if node1.Height < node2.Height {
		node2 = node2.Ancestor(node1.Height)
	}

	// Iterate the nodes backward until they're either the same or we
	// reach the end of the lists. We only need to check node1 for nil
	// since they're the same height and we are iterating both back
	// in tandem.
	for node1 != nil && node1 != node2 {
		node1 = node1.Parent
		node2 = node2.Parent
	}

	// By now either node1 == node2 and we found the common ancestor or
	// both nodes are nil, which means we reached the bottom without finding
	// a common ancestor.
	return node1
}

func CheckTransactionSanity(txn *MsgDeSoTxn) error {
	// We don't check the sanity of block reward transactions.
	if txn.TxnMeta.GetTxnType() == TxnTypeBlockReward {
		return nil
	}

	// All transactions are required to have a valid public key set unless they are one
	// of the following:
	// - BitcoinExchange transactions don't need a PublicKey because the public key can
	//   easily be derived from the BitcoinTransaction embedded in the TxnMeta.
	requiresPublicKey := txn.TxnMeta.GetTxnType() != TxnTypeBitcoinExchange
	if requiresPublicKey {
		if len(txn.PublicKey) != btcec.PubKeyBytesLenCompressed {
			return errors.Wrapf(RuleErrorTransactionMissingPublicKey, "CheckTransactionSanity: ")
		}
	}

	// Every txn must have at least one input unless it is one of the following
	// transaction types.
	// - BitcoinExchange transactions will be rejected if they're duplicates in
	//   spite of the fact that they don't have inputs or outputs.
	//
	// Note this function isn't run on BlockReward transactions, but that they're
	// allowed to have zero inputs as well. In the case of BlockRewards, they could
	// have duplicates if someone uses the same public key without changing the
	// ExtraNonce field, but this is not the default behavior, and in general the
	// only thing a duplicate will do is make a previous transaction invalid, so
	// there's not much incentive to do it.
	//
	// TODO: The above is easily fixed by requiring something like block height to
	// be present in the ExtraNonce field.
	canHaveZeroInputs := (txn.TxnMeta.GetTxnType() == TxnTypeBitcoinExchange ||
		txn.TxnMeta.GetTxnType() == TxnTypePrivateMessage)
	if len(txn.TxInputs) == 0 && !canHaveZeroInputs {
		glog.V(2).Infof("CheckTransactionSanity: Txn needs at least one input: %v", spew.Sdump(txn))
		return RuleErrorTxnMustHaveAtLeastOneInput
	}

	// Loop through the outputs and do a few sanity checks.
	var totalOutNanos uint64
	for _, txout := range txn.TxOutputs {
		// Check that each output's amount is not bigger than the max as a
		// sanity check.
		if txout.AmountNanos > MaxNanos {
			return RuleErrorOutputExceedsMax
		}
		// Check that this output doesn't overflow the total as a sanity
		// check. This is frankly impossible since our maximum limit is
		// not close to the max size of a uint64 but check it nevertheless.
		if totalOutNanos >= math.MaxUint64-txout.AmountNanos {
			return RuleErrorOutputOverflowsTotal
		}
		// Check that the total isn't bigger than the max supply.
		if totalOutNanos > MaxNanos {
			return RuleErrorTotalOutputExceedsMax
		}
	}

	// Loop through the inputs and do a few sanity checks.
	existingInputs := make(map[DeSoInput]bool)
	for _, txin := range txn.TxInputs {
		if _, exists := existingInputs[*txin]; exists {
			return RuleErrorDuplicateInputs
		}
		existingInputs[*txin] = true
	}

	return nil
}

func GetReorgBlocks(tip *BlockNode, newNode *BlockNode) (_commonAncestor *BlockNode, _detachNodes []*BlockNode, _attachNodes []*BlockNode) {
	// Find the common ancestor of this block and the main header chain.
	commonAncestor := _FindCommonAncestor(tip, newNode)
	// Log a warning if the reorg is going to be a big one.
	numBlocks := tip.Height - commonAncestor.Height
	if numBlocks > 10 {
		glog.Warningf("GetReorgBlocks: Proceeding with reorg of (%d) blocks from "+
			"block (%v) at height (%d) to block (%v) at height of (%d)",
			numBlocks, tip, tip.Height, newNode, newNode.Height)
	}

	// Get the blocks to detach. Start at the tip and work backwards to the
	// common ancestor (but don't include the common ancestor since we don't
	// need to roll that back).
	//
	// detachBlocks will have the current tip as its first element and parents
	// of the tip thereafter.
	detachBlocks := []*BlockNode{}
	for currentBlock := tip; *currentBlock.Hash != *commonAncestor.Hash; currentBlock = currentBlock.Parent {
		detachBlocks = append(detachBlocks, currentBlock)
	}

	// Get the blocks to attach. Start at the new node and work backwards to
	// the common ancestor (but don't include the common ancestor since we'll
	// be using it as the new tip after we detach all the blocks from the current
	// tip).
	//
	// attachNodes will have the new node as its first element and work back to
	// the node right after the common ancestor as its last element.
	attachBlocks := []*BlockNode{}
	for currentBlock := newNode; *currentBlock.Hash != *commonAncestor.Hash; currentBlock = currentBlock.Parent {
		attachBlocks = append(attachBlocks, currentBlock)
	}
	// Reverse attachBlocks so that the node right after the common ancestor
	// will be the first element and the node at the end of the list will be
	// the new node.
	for i, j := 0, len(attachBlocks)-1; i < j; i, j = i+1, j-1 {
		attachBlocks[i], attachBlocks[j] = attachBlocks[j], attachBlocks[i]
	}

	return commonAncestor, detachBlocks, attachBlocks
}

func updateBestChainInMemory(mainChainList []*BlockNode, mainChainMap map[BlockHash]*BlockNode, detachBlocks []*BlockNode, attachBlocks []*BlockNode) (
	chainList []*BlockNode, chainMap map[BlockHash]*BlockNode) {

	// Remove the nodes we detached from the end of the best chain node list.
	tipIndex := len(mainChainList) - 1
	for blockOffset := 0; blockOffset < len(detachBlocks); blockOffset++ {
		blockIndex := tipIndex - blockOffset
		delete(mainChainMap, *mainChainList[blockIndex].Hash)
	}
	mainChainList = mainChainList[:len(mainChainList)-len(detachBlocks)]

	// Add the nodes we attached to the end of the list. Note that this loop iterates
	// forward because attachBlocks has the node right after the common ancestor
	// first, with the new tip at the end.
	for _, attachNode := range attachBlocks {
		mainChainList = append(mainChainList, attachNode)
		mainChainMap[*attachNode.Hash] = attachNode
	}

	return mainChainList, mainChainMap
}

// Caller must acquire the ChainLock for writing prior to calling this.
func (bc *Blockchain) processHeader(blockHeader *MsgDeSoHeader, headerHash *BlockHash) (_isMainChain bool, _isOrphan bool, _err error) {
	// Start by checking if the header already exists in our node
	// index. If it does, then return an error. We should generally
	// expect that processHeader will only be called on headers we
	// haven't seen before.
	_, nodeExists := bc.blockIndex[*headerHash]
	if nodeExists {
		return false, false, HeaderErrorDuplicateHeader
	}

	// If we're here then it means we're processing a header we haven't
	// seen before.

	// Reject the header if it is more than N seconds in the future.
	tstampDiff := int64(blockHeader.TstampSecs) - bc.timeSource.AdjustedTime().Unix()
	if tstampDiff > int64(bc.params.MaxTstampOffsetSeconds) {
		glog.V(1).Infof("HeaderErrorBlockTooFarInTheFuture: tstampDiff %d > "+
			"MaxTstampOffsetSeconds %d. blockHeader.TstampSecs=%d; adjustedTime=%d",
			tstampDiff, bc.params.MaxTstampOffsetSeconds, blockHeader.TstampSecs,
			bc.timeSource.AdjustedTime().Unix())
		return false, false, HeaderErrorBlockTooFarInTheFuture
	}

	// Try to find this header's parent in our block index.
	// If we can't find the parent then this header is an orphan and we
	// can return early because we don't process unconnectedTxns.
	// TODO: Should we just return an error if the header is an orphan?
	if blockHeader.PrevBlockHash == nil {
		return false, false, HeaderErrorNilPrevHash
	}
	parentNode, parentNodeExists := bc.blockIndex[*blockHeader.PrevBlockHash]
	if !parentNodeExists {
		// This block is an orphan if its parent doesn't exist and we don't
		// process unconnectedTxns.
		return false, true, nil
	}

	// If the parent node is invalid then this header is invalid as well. Note that
	// if the parent node exists then its header must either be Validated or
	// ValidateFailed.
	parentHeader := parentNode.Header
	if parentHeader == nil || (parentNode.Status&(StatusHeaderValidateFailed|StatusBlockValidateFailed)) != 0 {
		return false, false, errors.Wrapf(
			HeaderErrorInvalidParent, "Parent header: %v, Status check: %v, Parent node status: %v, Parent node header: %v",
			parentHeader, (parentNode.Status&(StatusHeaderValidateFailed|StatusBlockValidateFailed)) != 0,
			parentNode.Status,
			parentNode.Header)
	}

	// Verify that the height is one greater than the parent.
	prevHeight := parentHeader.Height
	if blockHeader.Height != prevHeight+1 {
		glog.Errorf("processHeader: Height of block (=%d) is not equal to one greater "+
			"than the parent height (=%d)", blockHeader.Height, prevHeight)
		return false, false, HeaderErrorHeightInvalid
	}

	// Make sure the block timestamp is greater than the previous block's timestamp.
	// Note Bitcoin checks that the timestamp is greater than the median
	// of the last 11 blocks. While this seems to work for Bitcoin for now it seems
	// vulnerable to a "time warp" attack (requires 51%) and
	// we can do a little better by forcing a harder constraint of making
	// sure a timestamp is larger than the of the previous block. It seems
	// the only real downside of this is some complexity on the miner side
	// of having to account for what happens if a block appears that is from
	// some nearby time in the future rather than the current time. But this
	// burden seems worth it in order to
	// preclude a known and fairly damaging attack from being possible. Moreover,
	// while there are more complicated schemes to fight other attacks based on
	// timestamp manipulation, their benefits seem marginal and not worth the
	// added complexity they entail for now.
	//
	// Discussion of time warp attack and potential fixes for BTC:
	// https://lists.linuxfoundation.org/pipermail/bitcoin-dev/2018-August/016342.html
	// Discussion of more complex attacks and potential fixes:
	// https://github.com/zawy12/difficulty-algorithms/issues/30
	//
	// TODO: Consider a per-block difficulty adjustment scheme like Ethereum has.
	// This commentary is useful to consider with regard to that:
	//   https://github.com/zawy12/difficulty-algorithms/issues/45
	if blockHeader.TstampSecs <= parentHeader.TstampSecs {
		glog.Warningf("processHeader: Rejecting header because timestamp %v is "+
			"before timestamp of previous block %v",
			time.Unix(int64(blockHeader.TstampSecs), 0),
			time.Unix(int64(parentHeader.TstampSecs), 0))
		return false, false, HeaderErrorTimestampTooEarly
	}

	// Check that the proof of work beats the difficulty as calculated from
	// the parent block. Note that if the parent block is in the block index
	// then it has necessarily had its difficulty validated, and so using it to
	// do this check makes sense.
	diffTarget, err := CalcNextDifficultyTarget(
		parentNode, blockHeader.Version, bc.params)
	if err != nil {
		return false, false, errors.Wrapf(err,
			"ProcessBlock: Problem computing difficulty "+
				"target from parent block %s", hex.EncodeToString(parentNode.Hash[:]))
	}
	diffTargetBigint := HashToBigint(diffTarget)
	blockHashBigint := HashToBigint(headerHash)
	if diffTargetBigint.Cmp(blockHashBigint) < 0 {
		return false, false,
			errors.Wrapf(HeaderErrorBlockDifficultyAboveTarget, "Target: %v, Actual: %v", diffTarget, headerHash)
	}

	// At this point the header seems sane so we store it in the db and add
	// it to our in-memory block index. Note we're not doing this atomically.
	// Worst-case, we have a block in our db with no pointer to it in our index,
	// which isn't a big deal.
	//
	// Note in the calculation of CumWork below we are adding the work specified
	// in the difficulty *target* rather than the work actually done to mine the
	// block. There is a very good reason for this, which is that it materially
	// increases a miner's incentive to reveal their block immediately after it's
	// been mined as opposed to try and play games where they withhold their block
	// and try to mine on top of it before revealing it to everyone.
	newWork := BytesToBigint(ExpectedWorkForBlockHash(diffTarget)[:])
	cumWork := newWork.Add(newWork, parentNode.CumWork)
	newNode := NewBlockNode(
		parentNode,
		headerHash,
		uint32(blockHeader.Height),
		diffTarget,
		cumWork,
		blockHeader,
		StatusHeaderValidated)

	// Note that we don't store a node for this header on the db until we have downloaded
	// a corresponding block. This has the effect of preventing us against disk-fill
	// attacks. If we instead stored headers on the db then we'd have to deal with an
	// attack that looks as follows:
	// - Attacker makes us download a lot of low-difficulty headers until we eventually
	//   get current and disconnect because the chainwork is too low (having stored all
	//   of those header nodes on the db).
	// - Attacker repeats this over and over again until our db on disk is really full.
	//
	// The above is mitigated because we don't download blocks until we have a header chain
	// with enough work, which means we won't store anything that doesn't have a lot of work
	// built on it.

	// If all went well with storing the header, set it in our in-memory
	// index. If we're still syncing then it's safe to just set it. Otherwise, we
	// need to make a copy first since there could be some concurrency issues.
	if bc.isSyncing() {
		bc.blockIndex[*newNode.Hash] = newNode
	} else {
		newBlockIndex := bc.CopyBlockIndex()
		newBlockIndex[*newNode.Hash] = newNode
		bc.blockIndex = newBlockIndex
	}

	// Update the header chain if this header has more cumulative work than
	// the header chain's tip. Note that we can assume all ancestors of this
	// header are valid at this point.
	isMainChain := false
	headerTip := bc.headerTip()
	if headerTip.CumWork.Cmp(newNode.CumWork) < 0 {
		isMainChain = true

		_, detachBlocks, attachBlocks := GetReorgBlocks(headerTip, newNode)
		bc.bestHeaderChain, bc.bestHeaderChainMap = updateBestChainInMemory(
			bc.bestHeaderChain, bc.bestHeaderChainMap, detachBlocks, attachBlocks)

		// Note that we don't store the best header hash here and so this is an
		// in-memory-only adjustment. See the comment above on preventing attacks.
	}

	return isMainChain, false, nil
}

// ProcessHeader is a wrapper around processHeader, which does the leg-work, that
// acquires the ChainLock first.
func (bc *Blockchain) ProcessHeader(blockHeader *MsgDeSoHeader, headerHash *BlockHash) (_isMainChain bool, _isOrphan bool, _err error) {
	bc.ChainLock.Lock()
	defer bc.ChainLock.Unlock()

	return bc.processHeader(blockHeader, headerHash)
}

func (bc *Blockchain) ProcessBlock(desoBlock *MsgDeSoBlock, verifySignatures bool) (_isMainChain bool, _isOrphan bool, _err error) {
	// TODO: Move this to be more isolated.
	bc.ChainLock.Lock()
	defer bc.ChainLock.Unlock()

	blockHeight := uint64(bc.BlockTip().Height + 1)

	bc.timer.Start("Blockchain.ProcessBlock: Initial")
	if desoBlock == nil {
		return false, false, fmt.Errorf("ProcessBlock: Block is nil")
	}

	// Start by getting and validating the block's header.
	blockHeader := desoBlock.Header
	if blockHeader == nil {
		return false, false, fmt.Errorf("ProcessBlock: Block header was nil")
	}
	blockHash, err := blockHeader.Hash()
	if err != nil {
		return false, false, errors.Wrapf(err, "ProcessBlock: Problem computing block hash")
	}
	// If a trusted block producer public key is set, then we only accept blocks
	// if they have been signed by one of these public keys.
	if len(bc.trustedBlockProducerPublicKeys) > 0 {
		if blockHeader.Height >= bc.trustedBlockProducerStartHeight {
			if desoBlock.BlockProducerInfo == nil ||
				desoBlock.BlockProducerInfo.Signature == nil {

				return false, false, errors.Wrapf(RuleErrorMissingBlockProducerSignature,
					"ProcessBlock: Block signature is required since "+
						"--trusted_block_producer_public_keys is set *and* block height "+
						"%v is >= --trusted_block_producer_block_height %v.", blockHeader.Height,
					bc.trustedBlockProducerStartHeight)
			}
			// At this point, we are confident that a signature is embedded in
			// the block.

			// Verify that the public key has the valid length
			publicKey := desoBlock.BlockProducerInfo.PublicKey
			if len(publicKey) != btcec.PubKeyBytesLenCompressed {
				return false, false, errors.Wrapf(RuleErrorInvalidBlockProducerPublicKey,
					"ProcessBlock: Block producer public key is invalid even though "+
						"--trusted_block_producer_public_keys is set *and* block height "+
						"%v is >= --trusted_block_producer_block_height %v.", blockHeader.Height,
					bc.trustedBlockProducerStartHeight)
			}

			// Verify that the public key is in the allowed set.
			if _, exists := bc.trustedBlockProducerPublicKeys[MakePkMapKey(publicKey)]; !exists {
				return false, false, errors.Wrapf(RuleErrorBlockProducerPublicKeyNotInWhitelist,
					"ProcessBlock: Block producer public key %v is not in the allowed list of "+
						"--trusted_block_producer_public_keys: %v.", PkToStringBoth(publicKey),
					bc.trustedBlockProducerPublicKeys)
			}

			// Verify that the public key has not been forbidden.
			dbEntry := DbGetForbiddenBlockSignaturePubKey(bc.db, bc.snapshot, publicKey)
			if dbEntry != nil {
				return false, false, errors.Wrapf(RuleErrorForbiddenBlockProducerPublicKey,
					"ProcessBlock: Block producer public key %v is forbidden", PkToStringBoth(publicKey))
			}

			// At this point we are confident that we have a valid public key that is
			// trusted.

			signature := desoBlock.BlockProducerInfo.Signature
			pkObj, err := btcec.ParsePubKey(publicKey, btcec.S256())
			if err != nil {
				return false, false, errors.Wrapf(err,
					"ProcessBlock: Error parsing block producer public key: %v.",
					PkToStringBoth(publicKey))
			}
			if !signature.Verify(blockHash[:], pkObj) {
				return false, false, errors.Wrapf(RuleErrorInvalidBlockProducerSIgnature,
					"ProcessBlock: Error validating signature %v for public key %v: %v.",
					hex.EncodeToString(signature.Serialize()),
					PkToStringBoth(publicKey),
					err)
			}
		}
	}
	bc.timer.End("Blockchain.ProcessBlock: Initial")
	bc.timer.Start("Blockchain.ProcessBlock: BlockNode")

	// See if a node for the block exists in our node index.
	nodeToValidate, nodeExists := bc.blockIndex[*blockHash]
	// If no node exists for this block at all, then process the header
	// first before we do anything. This should create a node and set
	// the header validation status for it.
	if !nodeExists {
		_, isOrphan, err := bc.processHeader(blockHeader, blockHash)
		if err != nil {
			// If an error occurred processing the header, then the header
			// should be marked as invalid, which should be sufficient.
			return false, false, err
		}
		// If the header is an orphan, return early. We don't process orphan
		// blocks. If the block and its header are truly legitimate then we
		// should re-request it and its parents from a peer and reprocess it
		// once it is no longer an orphan.
		if isOrphan {
			return false, true, nil
		}

		// Reset the pointers after having presumably added the header to the
		// block index.
		nodeToValidate, nodeExists = bc.blockIndex[*blockHash]
	}
	// At this point if the node still doesn't exist or if the header's validation
	// failed then we should return an error for the block. Note that at this point
	// the header must either be Validated or ValidateFailed.
	if !nodeExists || (nodeToValidate.Status&StatusHeaderValidated) == 0 {
		return false, false, RuleErrorInvalidBlockHeader
	}

	// At this point, we are sure that the block's header is not an orphan and
	// that its header has been properly validated. The block itself could still
	// be an orphan, however, for example if we've processed the header of the parent but
	// not the parent block itself.
	//
	// Find the parent node in our block index. If the node doesn't exist or if the
	// node exists without StatusBlockProcessed, then the current block is an orphan.
	// In this case go ahead and return early. If its parents are truly legitimate then we
	// should re-request it and its parents from a node and reprocess it
	// once it is no longer an orphan.
	parentNode, parentNodeExists := bc.blockIndex[*blockHeader.PrevBlockHash]
	if !parentNodeExists || (parentNode.Status&StatusBlockProcessed) == 0 {
		return false, true, nil
	}

	if nodeToValidate.Status.IsFullyProcessed() {
		glog.Infof("Node is not fully processed - current statuses are: %+v", nodeToValidate.Status)
		return false, false, RuleErrorBlockAlreadyExists
	}

	// At this point, because we know the block isn't an orphan, go ahead and mark
	// it as processed. This flag is basically used to avoid situations in which we
	// continuously try to fetch and reprocess a block because we forgot to mark
	// it as invalid (which would be a bug but this behavior allows us to handle
	// it more gracefully).
	nodeToValidate.Status |= StatusBlockProcessed

	if bc.postgres != nil {
		if err := bc.postgres.UpsertBlock(nodeToValidate); err != nil {
			return false, false, errors.Wrapf(err,
				"ProcessBlock: Problem saving block with StatusBlockProcessed")
		}
	} else {
		if err := PutHeightHashToNodeInfo(bc.db, bc.snapshot, nodeToValidate, false /*bitcoinNodes*/, bc.eventManager); err != nil {
			return false, false, errors.Wrapf(
				err, "ProcessBlock: Problem calling PutHeightHashToNodeInfo with StatusBlockProcessed")
		}
	}

	// Reject the block if any of the following apply to the parent:
	// - Its header is nil.
	// - Its header or its block validation failed.
	if parentNode.Header == nil ||
		(parentNode.Status&(StatusHeaderValidateFailed|StatusBlockValidateFailed)) != 0 {

		bc.MarkBlockInvalid(nodeToValidate, RuleErrorPreviousBlockInvalid)
		return false, false, RuleErrorPreviousBlockInvalid
	}

	// At this point, we know that we are processing a block we haven't seen
	// before and we know that the parent block is stored and not invalid.

	// Make sure the block size is not too big.
	serializedBlock, err := desoBlock.ToBytes(false)
	if err != nil {
		// Don't mark the block invalid here since the serialization is
		// potentially a network issue not an issue with the actual block.
		return false, false, fmt.Errorf("ProcessBlock: Problem serializing block")
	}
	if uint64(len(serializedBlock)) > bc.params.MaxBlockSizeBytes {
		bc.MarkBlockInvalid(nodeToValidate, RuleErrorBlockTooBig)
		return false, false, RuleErrorBlockTooBig
	}

	// Block must have at least one transaction.
	if len(desoBlock.Txns) == 0 {
		bc.MarkBlockInvalid(nodeToValidate, RuleErrorNoTxns)
		return false, false, RuleErrorNoTxns
	}

	// The first transaction in a block must be a block reward.
	firstTxn := desoBlock.Txns[0]
	if firstTxn.TxnMeta.GetTxnType() != TxnTypeBlockReward {
		return false, false, RuleErrorFirstTxnMustBeBlockReward
	}

	// Do some txn sanity checks.
	for _, txn := range desoBlock.Txns[1:] {
		// There shouldn't be more than one block reward in the transaction list.
		if txn.TxnMeta.GetTxnType() == TxnTypeBlockReward {
			bc.MarkBlockInvalid(nodeToValidate, RuleErrorMoreThanOneBlockReward)
			return false, false, RuleErrorMoreThanOneBlockReward
		}

		if err := CheckTransactionSanity(txn); err != nil {
			bc.MarkBlockInvalid(
				nodeToValidate, RuleError(errors.Wrapf(RuleErrorTxnSanity, "Error: %v", err).Error()))
			return false, false, err
		}
	}

	// Compute and check the merkle root of all the txns.
	merkleRoot, txHashes, err := ComputeMerkleRoot(desoBlock.Txns)
	if err != nil {
		// Don't mark the block invalid here since the serialization is
		// potentially a network issue not an issue with the actual block.
		return false, false, errors.Wrapf(err, "ProcessBlock: Problem computing merkle root")
	}
	if *merkleRoot != *blockHeader.TransactionMerkleRoot {
		bc.MarkBlockInvalid(nodeToValidate, RuleErrorInvalidTxnMerkleRoot)
		glog.Errorf("ProcessBlock: Merkle root in block %v does not match computed "+
			"merkle root %v", blockHeader.TransactionMerkleRoot, merkleRoot)
		return false, false, RuleErrorInvalidTxnMerkleRoot
	}

	// Check for duplicate txns now that they're hashed.
	existingTxns := make(map[BlockHash]bool)
	for ii := range desoBlock.Txns {
		currentHash := *txHashes[ii]
		if _, exists := existingTxns[currentHash]; exists {
			bc.MarkBlockInvalid(nodeToValidate, RuleErrorDuplicateTxn)
			return false, false, RuleErrorDuplicateTxn
		}
		existingTxns[currentHash] = true
	}

	// Try and store the block and its corresponding node info since it has passed
	// basic validation.
	nodeToValidate.Status |= StatusBlockStored
	bc.timer.End("Blockchain.ProcessBlock: BlockNode")
	bc.timer.Start("Blockchain.ProcessBlock: Db Update")

	if bc.postgres != nil {
		if err = bc.postgres.UpsertBlock(nodeToValidate); err != nil {
			err = errors.Wrapf(err, "ProcessBlock: Problem saving block with StatusBlockStored")
		}

		// We're not storing blocks in postgres, so we should store the actual blocks in the badgerdb.
		// This is needed for disconnects, otherwise GetBlock() will fail (e.g. when we reorg).
		if err == nil {
			err = bc.db.Update(func(txn *badger.Txn) error {
				if err := PutBlockWithTxn(txn, nil, desoBlock); err != nil {
					return errors.Wrapf(err, "ProcessBlock: Problem putting block with txns")
				}
				return nil
			})
		}
	} else {
		err = bc.db.Update(func(txn *badger.Txn) error {
			if bc.snapshot != nil {
				bc.snapshot.PrepareAncestralRecordsFlush()
				defer bc.snapshot.StartAncestralRecordsFlush(true)
				glog.V(2).Infof("ProcessBlock: Preparing snapshot flush")
			}
			// Store the new block in the db under the
			//   <blockHash> -> <serialized block>
			// index.
			// TODO: In the archival mode, we'll be setting ancestral entries for the block reward. Note that it is
			// 	set in PutBlockWithTxn. Block rewards are part of the state, and they should be identical to the ones
			// 	we've fetched during Hypersync. Is there an edge-case where for some reason they're not identical? Or
			// 	somehow ancestral records get corrupted?
			if err := PutBlockWithTxn(txn, bc.snapshot, desoBlock, bc.eventManager); err != nil {
				return errors.Wrapf(err, "ProcessBlock: Problem calling PutBlock")
			}

			// Store the new block's node in our node index in the db under the
			//   <height uin32, blockhash BlockHash> -> <node info>
			// index.
			if err := PutHeightHashToNodeInfoWithTxn(txn, bc.snapshot, nodeToValidate, false /*bitcoinNodes*/, bc.eventManager); err != nil {
				return errors.Wrapf(err, "ProcessBlock: Problem calling PutHeightHashToNodeInfo before validation")
			}

			return nil
		})
	}

	if err != nil {
		return false, false, errors.Wrapf(err, "ProcessBlock: Problem storing block after basic validation")
	}

	// If we've already validated this block, there's no need to do that again. This in particular gets triggered in the
	// archival mode, where we actually skip block validation altogether for historical blocks.
	if nodeToValidate.Status&StatusBlockValidated != 0 {
		return true, false, nil
	}

	// Now we try and add the block to the main block chain (note that it should
	// already be on the main header chain if we've made it this far).

	// Get the current tip.
	currentTip := bc.blockTip()

	// See if the current tip is equal to the block's parent.
	isMainChain := false

	bc.timer.End("Blockchain.ProcessBlock: Db Update")

	if *parentNode.Hash == *currentTip.Hash {
		bc.timer.Start("Blockchain.ProcessBlock: Transactions Validation")
		// Create a new UtxoView representing the current tip.
		//
		// TODO: An optimization can be made here where we pre-load all the inputs this txn
		// requires into the view before-hand. This basically requires two passes over
		// the txns to account for txns that spend previous txns in the block, but it would
		// almost certainly be more efficient than doing a separate db call for each input
		// and output.
		if bc.blockView == nil {
			utxoView, err := NewUtxoView(bc.db, bc.params, bc.postgres, bc.snapshot, bc.eventManager)
			if err != nil {
				return false, false, errors.Wrapf(err, "ProcessBlock: Problem initializing UtxoView in simple connect to tip")
			}

			bc.blockView = utxoView
		}

		// Preload the view with almost all of the data it will need to connect the block
		err := bc.blockView.Preload(desoBlock, blockHeight)
		if err != nil {
			glog.Errorf("ProcessBlock: Problem preloading the view: %v", err)
		}

		// Verify that the utxo view is pointing to the current tip.
		if *bc.blockView.TipHash != *currentTip.Hash {
			//return false, false, fmt.Errorf("ProcessBlock: Tip hash for utxo view (%v) is "+
			//	"not the current tip hash (%v)", utxoView.TipHash, currentTip.Hash)
			glog.Infof("ProcessBlock: Tip hash for utxo view (%v) is "+
				"not the current tip hash (%v)", bc.blockView.TipHash, currentTip.Hash)
		}

		utxoOpsForBlock, err := bc.blockView.ConnectBlock(desoBlock, txHashes, verifySignatures, nil, blockHeight)
		if err != nil {
			if IsRuleError(err) {
				// If we have a RuleError, mark the block as invalid before
				// returning.
				bc.MarkBlockInvalid(nodeToValidate, RuleError(err.Error()))
				return false, false, err
			}

			// If the error wasn't a RuleError, return without marking the
			// block as invalid, since this means the block may benefit from
			// being reprocessed in the future, which will happen if a reorg
			// puts this block on the main chain.
			return false, false, err
		}
		// If all of the above passed it means the block is valid. So set the
		// status flag on the block to indicate that and write the status to disk.
		nodeToValidate.Status |= StatusBlockValidated
		bc.timer.End("Blockchain.ProcessBlock: Transactions Validation")

		// Now that we have a valid block that we know is connecting to the tip,
		// update our data structures to actually make this connection. Do this
		// in a transaction so that it is atomic.
		if bc.postgres != nil {
			if err = bc.postgres.UpsertBlockAndTransactions(nodeToValidate, desoBlock); err != nil {
				return false, false, errors.Wrapf(err, "ProcessBlock: Problem upserting block and transactions")
			}

			// Write the modified utxo set to the view.
			// FIXME: This codepath breaks the balance computation in handleBlock for Rosetta
			// because it clears the UtxoView before balances can be snapshotted.
			if err := bc.blockView.FlushToDb(blockHeight); err != nil {
				return false, false, errors.Wrapf(err, "ProcessBlock: Problem flushing view to db")
			}

			// Since we don't have utxo operations in postgres, always write UTXO operations for the block to badger
			err = bc.db.Update(func(txn *badger.Txn) error {
				if err = PutUtxoOperationsForBlockWithTxn(txn, bc.snapshot, blockHeight, blockHash, utxoOpsForBlock, bc.eventManager); err != nil {
					return errors.Wrapf(err, "ProcessBlock: Problem writing utxo operations to db on simple add to tip")
				}
				return nil
			})
		} else {
			bc.timer.Start("Blockchain.ProcessBlock: Transactions Db put")
			err = bc.db.Update(func(txn *badger.Txn) error {
				// This will update the node's status.
				bc.timer.Start("Blockchain.ProcessBlock: Transactions Db height & hash")
				if err := PutHeightHashToNodeInfoWithTxn(txn, bc.snapshot, nodeToValidate, false /*bitcoinNodes*/, bc.eventManager); err != nil {
					return errors.Wrapf(
						err, "ProcessBlock: Problem calling PutHeightHashToNodeInfo after validation")
				}

				// Set the best node hash to this one. Note the header chain should already
				// be fully aware of this block so we shouldn't update it here.
				if err := PutBestHashWithTxn(txn, bc.snapshot, blockHash, ChainTypeDeSoBlock, bc.eventManager); err != nil {
					return err
				}
				bc.timer.End("Blockchain.ProcessBlock: Transactions Db height & hash")
				bc.timer.Start("Blockchain.ProcessBlock: Transactions Db utxo flush")

				// Write the utxo operations for this block to the db so we can have the
				// ability to roll it back in the future.
				if err := PutUtxoOperationsForBlockWithTxn(txn, bc.snapshot, blockHeight, blockHash, utxoOpsForBlock, bc.eventManager); err != nil {
					return errors.Wrapf(err, "ProcessBlock: Problem writing utxo operations to db on simple add to tip")
				}
				bc.timer.End("Blockchain.ProcessBlock: Transactions Db snapshot & operations")

				// Write the modified utxo set to the view.
				if err := bc.blockView.FlushToDbWithTxn(txn, blockHeight); err != nil {
					return errors.Wrapf(err, "ProcessBlock: Problem writing utxo view to db on simple add to tip")
				}
				bc.timer.End("Blockchain.ProcessBlock: Transactions Db utxo flush")
				bc.timer.Start("Blockchain.ProcessBlock: Transactions Db snapshot & operations")

				return nil
			})
			bc.timer.End("Blockchain.ProcessBlock: Transactions Db put")
		}
		bc.timer.Start("Blockchain.ProcessBlock: Transactions Db end")

		if err != nil {
			return false, false, errors.Wrapf(err, "ProcessBlock: Problem writing block info to db on simple add to tip")
		}

		// Now that we've set the best chain in the db, update our in-memory data
		// structure to reflect this. Do a quick check first to make sure it's consistent.
		lastIndex := len(bc.bestChain) - 1
		bestChainHash := bc.bestChain[lastIndex].Hash

		if *bestChainHash != *nodeToValidate.Header.PrevBlockHash {
			return false, false, fmt.Errorf("ProcessBlock: Last block in bestChain "+
				"data structure (%v) is not equal to parent hash of block being "+
				"added to tip (%v)", bestChainHash, nodeToValidate.Header.PrevBlockHash)
		}

		// If we're syncing there's no risk of concurrency issues. Otherwise, we
		// need to make a copy in order to be save.
		if bc.isSyncing() {
			bc.bestChain = append(bc.bestChain, nodeToValidate)
			bc.bestChainMap[*nodeToValidate.Hash] = nodeToValidate
		} else {
			newBestChain, newBestChainMap := bc.CopyBestChain()
			newBestChain = append(newBestChain, nodeToValidate)
			newBestChainMap[*nodeToValidate.Hash] = nodeToValidate
			bc.bestChain, bc.bestChainMap = newBestChain, newBestChainMap
		}

		// This node is on the main chain so set this variable.
		isMainChain = true

		// At this point we should have the following:
		// * The block has been written to disk.
		// * The block is in our in-memory node tree data structure.
		// * The node tree has been updated on disk.
		// * The block is on our in-memory main chain data structure.
		// * The on-disk data structure should be updated too:
		//   - The best hash should now be set to this block.
		//   - The <height -> hash> index representing the main chain should be updated
		//     to have this block.
		//   - The utxo db should be updated to reflect the effects of adding this block.
		//   - The utxo operations performed for this block should also be stored so we
		//     can roll the block back in the future if needed.

		// Notify any listeners.
		if bc.eventManager != nil {
			bc.eventManager.blockConnected(&BlockEvent{
				Block:    desoBlock,
				UtxoView: bc.blockView,
				UtxoOps:  utxoOpsForBlock,
			})
		}

		bc.blockView = nil
		bc.timer.End("Blockchain.ProcessBlock: Transactions Db end")

	} else if nodeToValidate.CumWork.Cmp(currentTip.CumWork) <= 0 {
		// A block has less cumulative work than our tip. In this case, we just ignore
		// the block for now. It is stored in our <hash -> block_data> map on disk as well
		// as in our in-memory node tree data structure (which is also stored on disk).
		// Eventually, if enough work gets added to the block, then we'll
		// add it via a reorg.
	} else {
		// In this case the block is not attached to our tip and the cumulative work
		// of the block is greater than our tip. This means we have a fork that has
		// the potential to become our new main chain so we need to do a reorg to
		// process it. A reorg consists of the following:
		// 1) Find the common ancestor of this block and the main chain.
		// 2) Roll back all of the main chain blocks back to this common ancestor.
		// 3) Verify and add the new blocks up to this one.
		//
		// Note that if verification fails while trying to add the new blocks then
		// we will not wind up accepting the changes. For this reason all of the
		// above steps are processed using an in-memory view before writing anything
		// to the database.

		// Find the common ancestor of this block and the main chain.
		// TODO: Reorgs with postgres?
		commonAncestor, detachBlocks, attachBlocks := GetReorgBlocks(currentTip, nodeToValidate)
		// Log a warning if the reorg is going to be a big one.
		numBlocks := currentTip.Height - commonAncestor.Height
		if numBlocks > 10 {
			glog.Warningf("ProcessBlock: Proceeding with reorg of (%d) blocks from "+
				"block (%v) at height (%d) to block (%v) at height of (%d)",
				numBlocks, currentTip, currentTip.Height, nodeToValidate, nodeToValidate.Height)
		}

		// Create an empty view referencing the current tip.
		//
		// TODO: An optimization can be made here where we pre-load all the inputs this txn
		// requires into the view before-hand. This basically requires two passes over
		// the txns to account for txns that spend previous txns in the block, but it would
		// almost certainly be more efficient than doing a separate db call for each input
		// and output
		utxoView, err := NewUtxoView(bc.db, bc.params, bc.postgres, bc.snapshot, bc.eventManager)
		if err != nil {
			return false, false, errors.Wrapf(err, "processblock: Problem initializing UtxoView in reorg")
		}
		// Verify that the utxo view is pointing to the current tip.
		if *utxoView.TipHash != *currentTip.Hash {
			return false, false, fmt.Errorf("ProcessBlock: Tip hash for utxo view (%v) is "+
				"not the current tip hash (%v)", *utxoView.TipHash, *currentTip)
		}

		// Go through and detach all of the blocks down to the common ancestor. We
		// shouldn't encounter any errors but if we do, return without marking the
		// block as invalid.
		var blocksToDetach []*MsgDeSoBlock
		for _, nodeToDetach := range detachBlocks {
			// Fetch the utxo operations for the block we're detaching. We need these
			// in order to be able to detach the block.
			utxoOps, err := GetUtxoOperationsForBlock(bc.db, bc.snapshot, nodeToDetach.Hash)
			if err != nil {
				return false, false, errors.Wrapf(err, "ProcessBlock: Problem fetching "+
					"utxo operations during detachment of block (%v) "+
					"in reorg", nodeToDetach)
			}

			// Fetch the block itself since we need some info from it to roll
			// it back.
			blockToDetach, err := GetBlock(nodeToDetach.Hash, bc.db, bc.snapshot)
			blocksToDetach = append(blocksToDetach, blockToDetach)
			if err != nil {
				return false, false, errors.Wrapf(err, "ProcessBlock: Problem fetching "+
					"block (%v) during detach in reorg", nodeToDetach)
			}

			// Compute the hashes for all the transactions.
			txHashes, err := ComputeTransactionHashes(blockToDetach.Txns)
			if err != nil {
				return false, false, errors.Wrapf(err, "ProcessBlock: Problem computing "+
					"transaction hashes during detachment of block (%v)", nodeToDetach)
			}

			// Now roll the block back in the view.
			if err := utxoView.DisconnectBlock(blockToDetach, txHashes, utxoOps, blockHeight); err != nil {
				return false, false, errors.Wrapf(err, "ProcessBlock: Problem rolling back "+
					"block (%v) during detachment in reorg", nodeToDetach)
			}
			// Double-check that the view's hash is now at the block's parent.
			if *utxoView.TipHash != *blockToDetach.Header.PrevBlockHash {
				return false, false, fmt.Errorf("ProcessBlock: Block hash in utxo view (%v) "+
					"does not match parent block hash (%v) after executing "+
					"DisconnectBlock", utxoView.TipHash, blockToDetach.Header.PrevBlockHash)
			}
		}

		// If we made it here, we were able to successfully detach all of the blocks
		// such that the view is now at the common ancestor. Double-check that this is
		// the case.
		if *utxoView.TipHash != *commonAncestor.Hash {
			return false, false, fmt.Errorf("ProcessBlock: Block hash in utxo view (%v) "+
				"does not match common ancestor hash (%v) after executing "+
				"DisconnectBlock", utxoView.TipHash, commonAncestor.Hash)
		}

		// Now that the view has the common ancestor as the tip, we can try and attach
		// each new block to it to see if the reorg will work.
		//
		// Keep track of the utxo operations we get from attaching the blocks.
		utxoOpsForAttachBlocks := [][][]*UtxoOperation{}
		// Also keep track of any errors that we might have come across.
		ruleErrorsFound := []RuleError{}
		// The first element will be the node right after the common ancestor and
		// the last element will be the new node we need to attach.
		var blocksToAttach []*MsgDeSoBlock
		for _, attachNode := range attachBlocks {

			// Fetch the block itself since we need some info from it to try and
			// connect it.
			blockToAttach, err := GetBlock(attachNode.Hash, bc.db, bc.snapshot)
			blocksToAttach = append(blocksToAttach, blockToAttach)
			if err != nil {
				return false, false, errors.Wrapf(err, "ProcessBlock: Problem fetching "+
					"block (%v) during attach in reorg", attachNode)
			}

			// If the parent node has been marked as invalid then mark this node as
			// invalid as well.
			if (attachNode.Parent.Status & StatusBlockValidateFailed) != 0 {
				bc.MarkBlockInvalid(attachNode, RuleErrorPreviousBlockInvalid)
				continue
			}

			// Compute the tx hashes for the block since we need them to perform
			// the connection.
			txHashes, err := ComputeTransactionHashes(blockToAttach.Txns)
			if err != nil {
				return false, false, errors.Wrapf(err, "ProcessBlock: Problem computing "+
					"transaction hashes during attachment of block (%v) in reorg", blockToAttach)
			}

			// Initialize the utxo operations slice.
			utxoOps, err := utxoView.ConnectBlock(
				blockToAttach, txHashes, verifySignatures, nil, blockHeight)
			if err != nil {
				if IsRuleError(err) {
					// If we have a RuleError, mark the block as invalid. But don't return
					// yet because we need to mark all of the child blocks as invalid as
					// well first.
					bc.MarkBlockInvalid(attachNode, RuleError(err.Error()))
					ruleErrorsFound = append(ruleErrorsFound, RuleError(err.Error()))
					continue
				} else {
					// If the error wasn't a RuleError, return without marking the
					// block as invalid, since this means the block may benefit from
					// being reprocessed in the future.
					return false, false, errors.Wrapf(err, "ProcessBlock: Problem trying to attach block (%v) in reorg", attachNode)
				}
			}

			// If we made it here then we were able to connect the block successfully.
			// So mark its status as valid and update the node index accordingly.
			attachNode.Status |= StatusBlockValidated
			if err := PutHeightHashToNodeInfo(bc.db, bc.snapshot, attachNode, false /*bitcoinNodes*/, bc.eventManager); err != nil {
				return false, false, errors.Wrapf(
					err, "ProcessBlock: Problem calling PutHeightHashToNodeInfo after validation in reorg")
			}

			// Add the utxo operations to our list.
			utxoOpsForAttachBlocks = append(utxoOpsForAttachBlocks, utxoOps)
		}

		// At this point, either we were able to attach all of the blocks OR the block
		// we are processing is invalid (possibly due to one of its parents to being
		// invalid). Regardless, because the attach worked if and only if the block we
		// are processing is valid, it is sufficient to use this block's validity to decide
		// if we want to perform this reorg.
		//
		// Recall that newNode is the node at the tip of the new chain we're trying to
		// reorg to which is also the last node in attachBlocks.
		newTipNode := attachBlocks[len(attachBlocks)-1]
		if (newTipNode.Status & StatusBlockValidateFailed) != 0 {
			// In the case where the new tip is invalid, we encountered an error while
			// processing. Return the first error we encountered. Note we should already
			// have marked all the blocks as invalid so no need to do it here.
			return false, false, ruleErrorsFound[0]
		}

		// If we made it this far, we know the reorg will succeed and the view contains
		// the state after applying the reorg. With this information, it is possible to
		// roll back the blocks and fast forward the db to the post-reorg state with a
		// single transaction.
		err = bc.db.Update(func(txn *badger.Txn) error {
			// Set the best node hash to the new tip.
			if err := PutBestHashWithTxn(txn, bc.snapshot, newTipNode.Hash, ChainTypeDeSoBlock, bc.eventManager); err != nil {
				return err
			}

			for _, detachNode := range detachBlocks {
				// Delete the utxo operations for the blocks we're detaching since we don't need
				// them anymore.
				if err := DeleteUtxoOperationsForBlockWithTxn(txn, bc.snapshot, detachNode.Hash); err != nil {
					return errors.Wrapf(err, "ProcessBlock: Problem deleting utxo operations for block")
				}

				// Note we could be even more aggressive here by deleting the nodes and
				// corresponding blocks from the db here (i.e. not storing any side chain
				// data on the db). But this seems like a minor optimization that comes at
				// the minor cost of side chains not being retained by the network as reliably.
			}

			for ii, attachNode := range attachBlocks {
				// Add the utxo operations for the blocks we're attaching so we can roll them back
				// in the future if necessary.
				if err := PutUtxoOperationsForBlockWithTxn(txn, bc.snapshot, blockHeight, attachNode.Hash, utxoOpsForAttachBlocks[ii], bc.eventManager); err != nil {
					return errors.Wrapf(err, "ProcessBlock: Problem putting utxo operations for block")
				}
			}

			// Write the modified utxo set to the view.
			if err := utxoView.FlushToDbWithTxn(txn, blockHeight); err != nil {
				return errors.Wrapf(err, "ProcessBlock: Problem flushing to db")
			}

			return nil
		})
		if err != nil {
			return false, false, errors.Errorf("ProcessBlock: Problem updating: %v", err)
		}

		// Now the db has been updated, update our in-memory best chain. Note that there
		// is no need to update the node index because it was updated as we went along.
		newBestChain, newBestChainMap := bc.CopyBestChain()
		newBestChain, newBestChainMap = updateBestChainInMemory(
			newBestChain, newBestChainMap, detachBlocks, attachBlocks)
		bc.bestChain, bc.bestChainMap = newBestChain, newBestChainMap

		// If we made it here then this block is on the main chain.
		isMainChain = true

		// Signal to the server about all the blocks that were disconnected and
		// connected as a result of this operation. Do this in a goroutine so that
		// if ProcessBlock is called by a consumer of incomingMessages we don't
		// have any risk of deadlocking.
		for ii, nodeToDetach := range detachBlocks {
			// Fetch the block itself since we need some info from it to roll
			// it back.
			blockToDetach := blocksToDetach[ii]
			if err != nil {
				return false, false, errors.Wrapf(err, "ProcessBlock: Problem fetching "+
					"block (%v) during detach in server signal", nodeToDetach)
			}

			// If we have a Server object then call its function
			if bc.eventManager != nil {
				// FIXME: We need to add the UtxoOps here to handle reorgs properly in Rosetta
				// For now it's fine because reorgs are virtually impossible.
				bc.eventManager.blockDisconnected(&BlockEvent{Block: blockToDetach})
			}
		}
		for ii, attachNode := range attachBlocks {

			// Fetch the block itself since we need some info from it to try and
			// connect it.
			blockToAttach := blocksToAttach[ii]
			if err != nil {
				return false, false, errors.Wrapf(err, "ProcessBlock: Problem fetching "+
					"block (%v) during attach in server signal", attachNode)
			}
			// If we have a Server object then call its function
			if bc.eventManager != nil {
				// FIXME: We need to add the UtxoOps here to handle reorgs properly in Rosetta
				// For now it's fine because reorgs are virtually impossible.
				bc.eventManager.blockConnected(&BlockEvent{Block: blockToAttach})
			}
		}
	}

	if bc.snapshot != nil {
		bc.snapshot.FinishProcessBlock(bc.blockTip())
	}
	// If we've made it this far, the block has been validated and we have either added
	// the block to the tip, done nothing with it (because its cumwork isn't high enough)
	// or added it via a reorg and the db and our in-memory data structures reflect this
	// change.
	//
	// Now that we've done all of the above, we need to signal to the server that we've
	// accepted the block

	// Signal the server that we've accepted this block in some way.
	if bc.eventManager != nil {
		bc.eventManager.blockAccepted(&BlockEvent{Block: desoBlock})
	}

	bc.timer.Print("Blockchain.ProcessBlock: Initial")
	bc.timer.Print("Blockchain.ProcessBlock: BlockNode")
	bc.timer.Print("Blockchain.ProcessBlock: Db Update")
	bc.timer.Print("Blockchain.ProcessBlock: Transactions Validation")
	bc.timer.Print("Blockchain.ProcessBlock: Transactions Db put")
	bc.timer.Print("Blockchain.ProcessBlock: Transactions Db end")
	bc.timer.Print("Blockchain.ProcessBlock: Transactions Db height & hash")
	bc.timer.Print("Blockchain.ProcessBlock: Transactions Db utxo flush")

	// At this point, the block we were processing originally should have been added
	// to our data structures and any unconnectedTxns that are no longer unconnectedTxns should have
	// also been processed.
	return isMainChain, false, nil
}

// DisconnectBlocksToHeight will rollback blocks from the db and blockchain structs until block tip reaches the provided
// blockHeight parameter.
func (bc *Blockchain) DisconnectBlocksToHeight(blockHeight uint64, snap *Snapshot) error {
	// Roll back the block and make sure we don't hit any errors.
	bc.ChainLock.Lock()
	defer bc.ChainLock.Unlock()

	if blockHeight < 0 {
		blockHeight = 0
	}

	// NOTE: This function doesn't maintain the snapshot. The checksum should be recalculated after this.

	// There is this edge-case where a partial blockProcess can skew the state. This is because of block reward entries,
	// which are stored along with the block. In particular, if we've stored the block at blockTipHeight + 1, and the node
	// crashed in the middle of ProcessBlock, then the reward entry will be stored in the state, even thought the block tip
	// is at blockTipHeight. So we delete the block reward at the blockTipHeight + 1 to make sure the state is correct.
	// TODO: decouple block reward from PutBlockWithTxn.
	blockTipHeight := bc.bestChain[len(bc.bestChain)-1].Height
	for hashIter, node := range bc.blockIndex {
		hash := hashIter.NewBlockHash()
		if node.Height > blockTipHeight {
			glog.V(1).Info(CLog(Yellow, fmt.Sprintf("DisconnectBlocksToHeight: Found node in blockIndex with "+
				"larger height than the current block tip. Deleting the corresponding block reward. Node: (%v)", node)))
			blockToDetach, err := GetBlock(hash, bc.db, snap)
			if err != nil && err != badger.ErrKeyNotFound {
				return errors.Wrapf(err, "DisconnectBlocksToHeight: Problem getting block with hash: (%v) and "+
					"at height: (%v)", hash, node.Height)
			}
			if blockToDetach != nil {
				if err = DeleteBlockReward(bc.db, snap, blockToDetach); err != nil {
					return errors.Wrapf(err, "DisconnectBlocksToHeight: Problem deleting block reward with hash: "+
						"(%v) and at height: (%v)", hash, node.Height)
				}
			}
		}
	}

	for ii := len(bc.bestChain) - 1; ii > 0 && uint64(bc.bestChain[ii].Height) > blockHeight; ii-- {
		node := bc.bestChain[ii]
		prevHash := *bc.bestChain[ii-1].Hash
		hash := *bc.bestChain[ii].Hash
		height := uint64(bc.bestChain[ii].Height)
		err := bc.db.Update(func(txn *badger.Txn) error {
<<<<<<< HEAD
			utxoView, err := NewUtxoView(bc.db, bc.params, bc.postgres, nil, bc.eventManager)
=======

			utxoView, err := NewUtxoView(bc.db, bc.params, bc.postgres, snap)
>>>>>>> 1bd4a754
			if err != nil {
				return err
			}

			if *utxoView.TipHash != hash {
				return fmt.Errorf("DisconnectBlocksToHeight: UtxovView tip hash doesn't match the bestChain hash")
			}
			// Fetch the utxo operations for the block we're detaching. We need these
			// in order to be able to detach the block.
			utxoOps, err := GetUtxoOperationsForBlock(bc.db, snap, &hash)
			if err != nil {
				return err
			}

			// Compute the hashes for all the transactions.
			blockToDetach, err := GetBlock(&hash, bc.db, snap)
			if err != nil {
				return err
			}
			txHashes, err := ComputeTransactionHashes(blockToDetach.Txns)
			if err != nil {
				return err
			}
			err = utxoView.DisconnectBlock(blockToDetach, txHashes, utxoOps, height)
			if err != nil {
				return err
			}

			// Flushing the view after applying and rolling back should work.
			err = utxoView.FlushToDb(height)
			if err != nil {
				return err
			}

			// Set the best node hash to the new tip.
<<<<<<< HEAD
			if err := PutBestHashWithTxn(txn, nil, &prevHash, ChainTypeDeSoBlock, bc.eventManager); err != nil {
				return err
=======
			if bc.postgres != nil {
				if err := bc.postgres.UpsertChain(MAIN_CHAIN, &prevHash); err != nil {
					return err
				}
			} else {
				if err := PutBestHashWithTxn(txn, snap, &prevHash, ChainTypeDeSoBlock); err != nil {
					return err
				}
>>>>>>> 1bd4a754
			}

			// Delete the utxo operations for the blocks we're detaching since we don't need
			// them anymore.
			if err := DeleteUtxoOperationsForBlockWithTxn(txn, snap, &hash); err != nil {
				return errors.Wrapf(err, "DisconnectBlocksToHeight: Problem deleting utxo operations for block")
			}

			if err := DeleteBlockRewardWithTxn(txn, snap, blockToDetach); err != nil {
				return errors.Wrapf(err, "DisconnectBlocksToHeight: Problem deleting block reward")
			}

			// Revert the detached block's status to StatusHeaderValidated and save the blockNode to the db.
			node.Status = StatusHeaderValidated
<<<<<<< HEAD
			if err := PutHeightHashToNodeInfoWithTxn(txn, nil, node, false, bc.eventManager); err != nil {
				return errors.Wrapf(err, "DisconnectBlocksToHeight: Problem deleting height hash to node info")
=======
			if bc.postgres != nil {
				if err := bc.postgres.DeleteTransactionsForBlock(blockToDetach, node); err != nil {
					return err
				}
				if err := bc.postgres.UpsertBlock(node); err != nil {
					return err
				}
			} else {
				if err := PutHeightHashToNodeInfoWithTxn(txn, snap, node, false); err != nil {
					return errors.Wrapf(err, "DisconnectBlocksToHeight: Problem deleting height hash to node info")
				}
>>>>>>> 1bd4a754
			}

			// If we have a Server object then call its function
			if bc.eventManager != nil {
				// We need to add the UtxoOps here to handle reorgs properly in Rosetta
				// For now it's fine because reorgs are virtually impossible.
				bc.eventManager.blockDisconnected(&BlockEvent{Block: blockToDetach})
			}

			return nil
		})
		if err != nil {
			return errors.Wrapf(err, "DisconnectBlocksToHeight: Problem disconnecting block "+
				"with hash: (%v) at blockHeight: (%v)", hash, height)
		}

		bc.bestChain = bc.bestChain[:len(bc.bestChain)-1]
		delete(bc.bestChainMap, hash)
	}

	// Remove blocks we've disconnected from the bestHeaderChain.
	for ii := len(bc.bestHeaderChain) - 1; ii > 0 && uint64(bc.bestHeaderChain[ii].Height) > blockHeight; ii-- {
		hash := *bc.bestHeaderChain[ii].Hash
		bc.bestHeaderChain = bc.bestHeaderChain[:len(bc.bestHeaderChain)-1]
		delete(bc.bestHeaderChainMap, hash)
	}

	return nil
}

// ValidateTransaction creates a UtxoView and sees if the transaction can be connected
// to it. If a mempool is provided, this function tries to find dependencies of the
// passed-in transaction in the pool and connect them before trying to connect the
// passed-in transaction.
func (bc *Blockchain) ValidateTransaction(
	txnMsg *MsgDeSoTxn, blockHeight uint32, verifySignatures bool, mempool *DeSoMempool) error {

	// Create a new UtxoView. If we have access to a mempool object, use it to
	// get an augmented view that factors in pending transactions.
	utxoView, err := NewUtxoView(bc.db, bc.params, bc.postgres, bc.snapshot, bc.eventManager)
	if err != nil {
		return errors.Wrapf(err, "ValidateTransaction: Problem Problem creating new utxo view: ")
	}
	if mempool != nil {
		utxoView, err = mempool.GetAugmentedUtxoViewForPublicKey(txnMsg.PublicKey, txnMsg)
		if err != nil {
			return errors.Wrapf(err, "ValidateTransaction: Problem getting augmented UtxoView from mempool: ")
		}
	}

	// Hash the transaction.
	txHash := txnMsg.Hash()
	txnBytes, err := txnMsg.ToBytes(false)
	if err != nil {
		return errors.Wrapf(err, "ValidateTransaction: Error serializing txn: %v", err)
	}
	txnSize := int64(len(txnBytes))
	// We don't care about the utxoOps or the fee it returns.
	_, _, _, _, err = utxoView._connectTransaction(
		txnMsg,
		txHash,
		txnSize,
		blockHeight,
		verifySignatures,
		false, /*ignoreUtxos*/
	)
	if err != nil {
		return errors.Wrapf(err, "ValidateTransaction: Problem validating transaction: ")
	}

	return nil
}

var (
	maxHash = BlockHash{
		0xff, 0xff, 0xff, 0xff, 0xff, 0xff, 0xff, 0xff, 0xff, 0xff,
		0xff, 0xff, 0xff, 0xff, 0xff, 0xff, 0xff, 0xff, 0xff, 0xff,
		0xff, 0xff, 0xff, 0xff, 0xff, 0xff, 0xff, 0xff, 0xff, 0xff,
		0xff, 0xff}
	maxHashBigint = HashToBigint(&maxHash)
	bigOneInt     = big.NewInt(1)
)

// The number of hashing attempts in expectation it would take to produce the
// hash passed in. This is computed as:
//    E(min(X_i, ..., X_n)) where:
//    - n = (number of attempted hashes) and
//    - the X_i are all U(0, MAX_HASH)
// -> E(min(X_i, ..., X_n)) = MAX_HASH / (n + 1)
// -> E(n) ~= MAX_HASH / min_hash - 1
//    - where min_hash is the block hash
//
// We approximate this as MAX_HASH / (min_hash + 1), adding 1 to min_hash in
// order to mitigate the possibility of a divide-by-zero error.
//
// The value returned is the expected number of hashes performed to produce
// the input hash formatted as a big-endian big integer that uses the
// BlockHash type for convenience (though it is likely to be much lower
// in terms of magnitude than a typical BlockHash object).
func ExpectedWorkForBlockHash(hash *BlockHash) *BlockHash {
	hashBigint := HashToBigint(hash)
	ratioBigint := new(big.Int)
	ratioBigint.Div(maxHashBigint, hashBigint.Add(hashBigint, bigOneInt))
	return BigintToHash(ratioBigint)
}

func ComputeTransactionHashes(txns []*MsgDeSoTxn) ([]*BlockHash, error) {
	txHashes, err := SafeMakeSliceWithLength[*BlockHash](uint64(len(txns)))
	if err != nil {
		return nil, err
	}
	for ii, currentTxn := range txns {
		txHashes[ii] = currentTxn.Hash()
	}

	return txHashes, nil
}

func ComputeMerkleRoot(txns []*MsgDeSoTxn) (_merkle *BlockHash, _txHashes []*BlockHash, _err error) {
	if len(txns) == 0 {
		return nil, nil, fmt.Errorf("ComputeMerkleRoot: Block must contain at least one txn")
	}

	// Compute the hashes of all the transactions.
	hashes := [][]byte{}
	for _, txn := range txns {
		txHash := txn.Hash()
		hashes = append(hashes, txHash[:])
	}

	merkleTree := merkletree.NewTreeFromHashes(merkletree.Sha256DoubleHash, hashes)

	rootHash := &BlockHash{}
	copy(rootHash[:], merkleTree.Root.GetHash()[:])

	txHashes := []*BlockHash{}
	for _, leafNode := range merkleTree.Rows[0] {
		currentHash := &BlockHash{}
		copy(currentHash[:], leafNode.GetHash())
		txHashes = append(txHashes, currentHash)
	}

	return rootHash, txHashes, nil
}

func (bc *Blockchain) GetSpendableUtxosForPublicKey(spendPublicKeyBytes []byte, mempool *DeSoMempool, referenceUtxoView *UtxoView) ([]*UtxoEntry, error) {
	// If we have access to a mempool, use it to account for utxos we might not
	// get otherwise.
	utxoView, err := NewUtxoView(bc.db, bc.params, bc.postgres, bc.snapshot, bc.eventManager)
	if err != nil {
		return nil, errors.Wrapf(err, "Blockchain.GetSpendableUtxosForPublicKey: Problem initializing UtxoView: ")
	}
	// Use the reference UtxoView if provided. Otherwise try to get one from the mempool.
	// This improves efficiency when we have a UtxoView already handy.
	if referenceUtxoView != nil {
		utxoView = referenceUtxoView
	} else {
		if mempool != nil {
			utxoView, err = mempool.GetAugmentedUtxoViewForPublicKey(spendPublicKeyBytes, nil)
			if err != nil {
				return nil, errors.Wrapf(err, "Blockchain.GetSpendableUtxosForPublicKey: Problem getting augmented UtxoView from mempool: ")
			}
		}
	}

	// Get unspent utxos from the view.
	utxoEntriesFound, err := utxoView.GetUnspentUtxoEntrysForPublicKey(spendPublicKeyBytes)
	if err != nil {
		return nil, errors.Wrapf(err, "Blockchain.GetSpendableUtxosForPublicKey: Problem getting spendable utxos from UtxoView: ")
	}

	// Sort the UTXOs putting the smallest amounts first.
	//
	// TODO: There has generally been a lot of discussion and thought about
	// what the optimal coin selection algorithm should be over the years.
	// Here, we choose to keep things simple and just use the smallest UTXOs
	// first. It has its drawbacks and we should revisit it at some point,
	// but for now it seems like it should be fine, and the reduction of the
	// size of the UTXO set seems like a reasonable benefit of using it. See below
	// for more discussion:
	// https://bitcoin.stackexchange.com/questions/32145/what-are-the-trade-offs-between-the-different-algorithms-for-deciding-which-utxo
	sort.Slice(utxoEntriesFound, func(ii, jj int) bool {
		return utxoEntriesFound[ii].AmountNanos < utxoEntriesFound[jj].AmountNanos
	})

	// Add UtxoEntrys to our list filtering out ones that aren't valid for various
	// reasons.
	spendableUtxoEntries := []*UtxoEntry{}
	for _, utxoEntry := range utxoEntriesFound {
		// If the utxo is an immature block reward, skip it. Use the block chain height
		// not the header chain height since the transaction will need to be validated
		// against existing transactions which are present only if we have blocks.
		//
		// Note we add one to the current block height since it is presumed this
		// transaction will at best be mined into the next block.
		blockHeight := bc.blockTip().Height + 1
		if _isEntryImmatureBlockReward(utxoEntry, blockHeight, bc.params) {
			continue
		}

		// Don't consider utxos that are already consumed by the mempool.
		if mempool != nil && mempool.CheckSpend(*utxoEntry.UtxoKey) != nil {
			continue
		}

		// If we get here we know the utxo is spendable so add it to our list.
		spendableUtxoEntries = append(spendableUtxoEntries, utxoEntry)
	}

	return spendableUtxoEntries, nil
}

func amountEqualsAdditionalOutputs(spendAmount uint64, additionalOutputs []*DeSoOutput) error {
	expectedAdditionalOutputSum := uint64(0)
	for _, output := range additionalOutputs {
		expectedAdditionalOutputSum += output.AmountNanos
	}
	if spendAmount != expectedAdditionalOutputSum {
		return fmt.Errorf("expected spendAmount to be %d, instead got %d", expectedAdditionalOutputSum, spendAmount)
	}
	return nil
}

// Define a helper function for computing the upper bound of the size
// of a transaction and associated fees. This basically serializes the
// transaction without the signature and then accounts for the maximum possible
// size the signature could be.
func _computeMaxTxSize(_tx *MsgDeSoTxn) uint64 {
	// Compute the size of the transaction without the signature.
	txBytesNoSignature, _ := _tx.ToBytes(true /*preSignature*/)
	// Return the size the transaction would be if the signature had its
	// absolute maximum length.

	// MaxDERSigLen is the maximum size that a DER signature can be.
	//
	// Note: I am pretty sure the true maximum is 71. But since this value is
	// dependent on the size of R and S, and since it's generally used for
	// safety purposes (e.g. ensuring that enough space has been allocated),
	// it seems better to pad it a bit and stay on the safe side. You can see
	// some discussion on getting to this number here:
	// https://bitcoin.stackexchange.com/questions/77191/what-is-the-maximum-size-of-a-der-encoded-ecdsa-signature
	const MaxDERSigLen = 74

	return uint64(len(txBytesNoSignature)) + MaxDERSigLen
}

// A helper for computing the max fee given a txn. Assumes the longest signature
// length.
func _computeMaxTxFee(_tx *MsgDeSoTxn, minFeeRateNanosPerKB uint64) uint64 {
	maxSizeBytes := _computeMaxTxSize(_tx)
	return maxSizeBytes * minFeeRateNanosPerKB / 1000
}

// Computing maximum fee for tx that doesn't include change output yet.
func _computeMaxTxFeeWithMaxChange(_tx *MsgDeSoTxn, minFeeRateNanosPerKB uint64) uint64 {
	// TODO: This is a hack that we implement in order to remain backward-compatible with
	// hundreds of tests that rely on the change being ommitted from the max fee
	// computation. It shouldn't impact anything in PROD because the min fee rate is
	// significantly higher. Nevertheless, we should fix all the tests at some point
	// and then remove this quick-fix.
	if minFeeRateNanosPerKB <= 100 {
		return _computeMaxTxFee(_tx, minFeeRateNanosPerKB)
	}

	maxSizeBytes := _computeMaxTxSize(_tx)
	res := (maxSizeBytes + MaxDeSoOutputSizeBytes) * minFeeRateNanosPerKB / 1000
	// In the event that there is a remainder, we need to round up to
	// ensure that the fee EXCEEDS the min fee rate.
	// We skip this check if the networkMinFeeRate is zero to keep existing tests working.
	if (maxSizeBytes+MaxDeSoOutputSizeBytes)*minFeeRateNanosPerKB%1000 > 0 {
		res++
	}
	return res
}

func (bc *Blockchain) CreatePrivateMessageTxn(
	senderPublicKey []byte, recipientPublicKey []byte,
	unencryptedMessageText string, encryptedMessageText string,
	senderMessagingPublicKey []byte, senderMessagingKeyName []byte,
	recipientMessagingPublicKey []byte, recipientMessagingKeyName []byte,
	tstampNanos uint64, extraData map[string][]byte,
	minFeeRateNanosPerKB uint64, mempool *DeSoMempool, additionalOutputs []*DeSoOutput) (
	_txn *MsgDeSoTxn, _totalInput uint64, _changeAmount uint64, _fees uint64, _err error) {

	var encryptedMessageBytes []byte
	messageExtraData := make(map[string][]byte)

	if encryptedMessageText == "" {
		// Encrypt the passed-in message text with the recipient's public key.
		//
		// Parse the recipient public key.
		recipientPk, err := btcec.ParsePubKey(recipientPublicKey, btcec.S256())
		if err != nil {
			return nil, 0, 0, 0, errors.Wrapf(err, "CreatePrivateMessageTxn: Problem parsing "+
				"recipient public key: ")
		}
		encryptedMessageBytes, err = EncryptBytesWithPublicKey(
			[]byte(unencryptedMessageText), recipientPk.ToECDSA())
		if err != nil {
			return nil, 0, 0, 0, errors.Wrapf(err, "CreatePrivateMessageTxn: Problem "+
				"encrypting message text to hex: ")
		}

		// Add {V : 1} version field to ExtraData to indicate we are
		// encrypting using legacy public key method.
		messageExtraData[MessagesVersionString] = UintToBuf(MessagesVersion1)
	} else {
		var err error
		// Message is already encrypted, so just decode it to hex format
		encryptedMessageBytes, err = hex.DecodeString(encryptedMessageText)
		if err != nil {
			return nil, 0, 0, 0, errors.Wrapf(err, "CreatePrivateMessageTxn: Problem "+
				"decoding message text to hex: ")
		}

		// Add {V : 2} version field to ExtraData to indicate we are
		// encrypting using shared secret.
		messageExtraData[MessagesVersionString] = UintToBuf(MessagesVersion2)

		// Check for DeSo V3 Messages fields. Specifically, this request could be made with either sender
		// or recipient public keys and key names. Having one key present is sufficient to set V3.
		if len(senderMessagingPublicKey) > 0 || len(recipientMessagingPublicKey) > 0 {

			// If we're using rotating messaging keys, then we're on {V : 3} messages.
			if err = ValidateGroupPublicKeyAndName(senderMessagingPublicKey, senderMessagingKeyName); err == nil {
				messageExtraData[MessagesVersionString] = UintToBuf(MessagesVersion3)
				messageExtraData[SenderMessagingPublicKey] = senderMessagingPublicKey
				messageExtraData[SenderMessagingGroupKeyName] = senderMessagingKeyName
			}

			if err = ValidateGroupPublicKeyAndName(recipientMessagingPublicKey, recipientMessagingKeyName); err != nil {
				// If we didn't pass validation of either sender or recipient, then we return an error.
				if !reflect.DeepEqual(messageExtraData[MessagesVersionString], UintToBuf(MessagesVersion3)) {
					return nil, 0, 0, 0, err
				}
			} else {
				messageExtraData[MessagesVersionString] = UintToBuf(MessagesVersion3)
				messageExtraData[RecipientMessagingPublicKey] = recipientMessagingPublicKey
				messageExtraData[RecipientMessagingGroupKeyName] = recipientMessagingKeyName
			}
		}
	}

	// Delete protected keys
	if extraData != nil {
		delete(extraData, MessagesVersionString)
		delete(extraData, SenderMessagingPublicKey)
		delete(extraData, SenderMessagingGroupKeyName)
		delete(extraData, RecipientMessagingPublicKey)
		delete(extraData, RecipientMessagingGroupKeyName)
	}

	// Going to allow this to merge without a block height check because
	// it seems safe, and threading the block height check into here is pretty annoying.
	finalExtraData := mergeExtraData(extraData, messageExtraData)

	// Don't allow encryptedMessageBytes to be nil.
	if len(encryptedMessageBytes) == 0 {
		encryptedMessageBytes = []byte{}
	}

	// Create a transaction containing the encrypted message text.
	// A PrivateMessage transaction doesn't need any inputs or outputs (except additionalOutputs provided).
	txn := &MsgDeSoTxn{
		PublicKey: senderPublicKey,
		TxnMeta: &PrivateMessageMetadata{
			RecipientPublicKey: recipientPublicKey,
			EncryptedText:      encryptedMessageBytes,
			TimestampNanos:     tstampNanos,
		},
		ExtraData: finalExtraData,
		TxOutputs: additionalOutputs,

		// We wait to compute the signature until we've added all the
		// inputs and change.
	}

	totalInput, spendAmount, changeAmount, fees, err :=
		bc.AddInputsAndChangeToTransaction(txn, minFeeRateNanosPerKB, mempool)
	if err != nil {
		return nil, 0, 0, 0, errors.Wrapf(err, "CreatePrivateMessageTxn: Problem adding inputs: ")
	}

	// Sanity-check that the spendAmount is zero.
	if err = amountEqualsAdditionalOutputs(spendAmount, additionalOutputs); err != nil {
		return nil, 0, 0, 0, fmt.Errorf("CreatePrivateMessageTxn: %v", err)
	}

	return txn, totalInput, changeAmount, fees, nil
}

func (bc *Blockchain) CreateLikeTxn(
	userPublicKey []byte, likedPostHash BlockHash, isUnlike bool,
	minFeeRateNanosPerKB uint64, mempool *DeSoMempool, additionalOutputs []*DeSoOutput) (
	_txn *MsgDeSoTxn, _totalInput uint64, _changeAmount uint64, _fees uint64,
	_err error) {

	// A Like transaction doesn't need any inputs or outputs (except additionalOutputs provided).
	txn := &MsgDeSoTxn{
		PublicKey: userPublicKey,
		TxnMeta: &LikeMetadata{
			LikedPostHash: &likedPostHash,
			IsUnlike:      isUnlike,
		},
		TxOutputs: additionalOutputs,
		// We wait to compute the signature until we've added all the
		// inputs and change.
	}

	totalInput, spendAmount, changeAmount, fees, err :=
		bc.AddInputsAndChangeToTransaction(txn, minFeeRateNanosPerKB, mempool)
	if err != nil {
		return nil, 0, 0, 0, errors.Wrapf(
			err, "CreateLikeTxn: Problem adding inputs: ")
	}

	// Sanity-check that the spendAmount is zero.
	if err = amountEqualsAdditionalOutputs(spendAmount, additionalOutputs); err != nil {
		return nil, 0, 0, 0, fmt.Errorf("CreateLikeTxn: %v", err)
	}

	return txn, totalInput, changeAmount, fees, nil
}

func (bc *Blockchain) CreateFollowTxn(
	senderPublicKey []byte, followedPublicKey []byte, isUnfollow bool,
	minFeeRateNanosPerKB uint64, mempool *DeSoMempool, additionalOutputs []*DeSoOutput) (
	_txn *MsgDeSoTxn, _totalInput uint64, _changeAmount uint64, _fees uint64,
	_err error) {

	// A Follow transaction doesn't need any inputs or outputs (except additionalOutputs provided).
	txn := &MsgDeSoTxn{
		PublicKey: senderPublicKey,
		TxnMeta: &FollowMetadata{
			FollowedPublicKey: followedPublicKey,
			IsUnfollow:        isUnfollow,
		},
		TxOutputs: additionalOutputs,
		// We wait to compute the signature until we've added all the
		// inputs and change.
	}

	totalInput, spendAmount, changeAmount, fees, err :=
		bc.AddInputsAndChangeToTransaction(txn, minFeeRateNanosPerKB, mempool)
	if err != nil {
		return nil, 0, 0, 0, errors.Wrapf(
			err, "CreateFollowTxn: Problem adding inputs: ")
	}

	// Sanity-check that the spendAmount is zero.
	if err = amountEqualsAdditionalOutputs(spendAmount, additionalOutputs); err != nil {
		return nil, 0, 0, 0, fmt.Errorf("CreateFollowTxn: %v", err)
	}

	return txn, totalInput, changeAmount, fees, nil
}

func (bc *Blockchain) CreateUpdateGlobalParamsTxn(updaterPublicKey []byte,
	usdCentsPerBitcoin int64,
	createProfileFeesNanos int64,
	createNFTFeesNanos int64,
	maxCopiesPerNFT int64,
	minimumNetworkFeeNanosPerKb int64,
	forbiddenPubKey []byte,
	// Standard transaction fields
	minFeeRateNanosPerKB uint64, mempool *DeSoMempool, additionalOutputs []*DeSoOutput) (
	_txn *MsgDeSoTxn, _totalInput uint64, _changeAmount uint64, _fees uint64, _err error) {

	// Set RepostedPostHash and IsQuotedRepost on the extra data map as necessary to track reposting.
	extraData := make(map[string][]byte)
	if usdCentsPerBitcoin >= 0 {
		extraData[USDCentsPerBitcoinKey] = UintToBuf(uint64(usdCentsPerBitcoin))
	}
	if createProfileFeesNanos >= 0 {
		extraData[CreateProfileFeeNanosKey] = UintToBuf(uint64(createProfileFeesNanos))
	}
	if createNFTFeesNanos >= 0 {
		extraData[CreateNFTFeeNanosKey] = UintToBuf(uint64(createNFTFeesNanos))
	}
	if maxCopiesPerNFT >= 0 {
		extraData[MaxCopiesPerNFTKey] = UintToBuf(uint64(maxCopiesPerNFT))
	}
	if minimumNetworkFeeNanosPerKb >= 0 {
		extraData[MinNetworkFeeNanosPerKBKey] = UintToBuf(uint64(minimumNetworkFeeNanosPerKb))
	}
	if len(forbiddenPubKey) > 0 {
		extraData[ForbiddenBlockSignaturePubKeyKey] = forbiddenPubKey
	}

	txn := &MsgDeSoTxn{
		PublicKey: updaterPublicKey,
		TxnMeta:   &UpdateGlobalParamsMetadata{},
		ExtraData: extraData,
		TxOutputs: additionalOutputs,
	}

	// We don't need to make any tweaks to the amount because it's basically
	// a standard "pay per kilobyte" transaction.
	totalInput, spendAmount, changeAmount, fees, err :=
		bc.AddInputsAndChangeToTransaction(txn, minFeeRateNanosPerKB, mempool)
	if err != nil {
		return nil, 0, 0, 0, errors.Wrapf(err, "CreateUpdateGlobalParamsTxn: Problem adding inputs: ")
	}

	// The spend amount should be zero for these txns.
	if err = amountEqualsAdditionalOutputs(spendAmount, additionalOutputs); err != nil {
		return nil, 0, 0, 0, fmt.Errorf("CreateUpdateGlobalParamsTxn %v", err)
	}

	return txn, totalInput, changeAmount, fees, nil
}

func (bc *Blockchain) CreateUpdateBitcoinUSDExchangeRateTxn(
	// Exchange rate update fields
	updaterPublicKey []byte,
	usdCentsPerbitcoin uint64,
	// Standard transaction fields
	minFeeRateNanosPerKB uint64, mempool *DeSoMempool, additionalOutputs []*DeSoOutput) (
	_txn *MsgDeSoTxn, _totalInput uint64, _changeAmount uint64, _fees uint64, _err error) {

	// Create a transaction containing the UpdateBitcoinUSDExchangeRate fields.
	txn := &MsgDeSoTxn{
		PublicKey: updaterPublicKey,
		TxnMeta: &UpdateBitcoinUSDExchangeRateMetadataa{
			USDCentsPerBitcoin: usdCentsPerbitcoin,
		},
		TxOutputs: additionalOutputs,
		// We wait to compute the signature until we've added all the
		// inputs and change.
	}

	// We don't need to make any tweaks to the amount because it's basically
	// a standard "pay per kilobyte" transaction.
	totalInput, spendAmount, changeAmount, fees, err :=
		bc.AddInputsAndChangeToTransaction(txn, minFeeRateNanosPerKB, mempool)
	if err != nil {
		return nil, 0, 0, 0, errors.Wrapf(err, "CreateUpdateBitcoinUSDExchangeRateTxn: Problem adding inputs: ")
	}

	// The spend amount should be zero for these txns.
	if err = amountEqualsAdditionalOutputs(spendAmount, additionalOutputs); err != nil {
		return nil, 0, 0, 0, fmt.Errorf("CreateUpdateBitcoinUSDExchangeRateTxn: %v", err)
	}

	return txn, totalInput, changeAmount, fees, nil
}

func (bc *Blockchain) CreateSubmitPostTxn(
	// Post fields
	updaterPublicKey []byte,
	postHashToModify []byte,
	parentStakeID []byte,
	body []byte,
	repostPostHashBytes []byte,
	isQuotedRepost bool,
	tstampNanos uint64,
	postExtraData map[string][]byte,
	isHidden bool,
	// Standard transaction fields
	minFeeRateNanosPerKB uint64, mempool *DeSoMempool, additionalOutputs []*DeSoOutput) (
	_txn *MsgDeSoTxn, _totalInput uint64, _changeAmount uint64, _fees uint64, _err error) {

	// Initialize txnExtraData to postExtraData.
	txnExtraData := postExtraData
	// Remove consensus level attributes from TxnExtraData if they exist.  The consensus logic will set them correctly.
	for _, key := range PostExtraDataConsensusKeys {
		delete(txnExtraData, key)
	}

	// Set RepostedPostHash and IsQuotedRepost on the extra data map as necessary to track reposting.
	if len(repostPostHashBytes) > 0 {
		txnExtraData[RepostedPostHash] = repostPostHashBytes
		if isQuotedRepost {
			txnExtraData[IsQuotedRepostKey] = QuotedRepostVal
		} else {
			txnExtraData[IsQuotedRepostKey] = NotQuotedRepostVal
		}
	}

	// Create a transaction containing the post fields.
	txn := &MsgDeSoTxn{
		PublicKey: updaterPublicKey,
		TxnMeta: &SubmitPostMetadata{
			PostHashToModify:         postHashToModify,
			ParentStakeID:            parentStakeID,
			Body:                     body,
			CreatorBasisPoints:       10 * 100,
			StakeMultipleBasisPoints: 1.25 * 100 * 100,
			TimestampNanos:           tstampNanos,
			IsHidden:                 isHidden,
		},
		TxOutputs: additionalOutputs,
		// We wait to compute the signature until we've added all the
		// inputs and change.
	}
	// Only set transaction's ExtraData if there is at least one key in the extra data map.
	if len(txnExtraData) > 0 {
		txn.ExtraData = txnExtraData
	}

	// We don't need to make any tweaks to the amount because it's basically
	// a standard "pay per kilobyte" transaction.
	totalInput, spendAmount, changeAmount, fees, err :=
		bc.AddInputsAndChangeToTransaction(txn, minFeeRateNanosPerKB, mempool)
	if err != nil {
		return nil, 0, 0, 0, errors.Wrapf(err, "CreateSubmitPostTxn: Problem adding inputs: ")
	}

	// The spend amount should be zero for post submissions.
	if err = amountEqualsAdditionalOutputs(spendAmount, additionalOutputs); err != nil {
		return nil, 0, 0, 0, fmt.Errorf("CreateSubmitPostTxn: %v", err)
	}

	return txn, totalInput, changeAmount, fees, nil
}

func (bc *Blockchain) CreateUpdateProfileTxn(
	UpdaterPublicKeyBytes []byte,
	// Optional. Only set when the owner of the profile is != to the updater.
	OptionalProfilePublicKeyBytes []byte,
	NewUsername string,
	NewDescription string,
	NewProfilePic string,
	NewCreatorBasisPoints uint64,
	NewStakeMultipleBasisPoints uint64,
	IsHidden bool,
	AdditionalFees uint64,
	ExtraData map[string][]byte,
	// Standard transaction fields
	minFeeRateNanosPerKB uint64, mempool *DeSoMempool, additionalOutputs []*DeSoOutput) (
	_txn *MsgDeSoTxn, _totalInput uint64, _changeAmount uint64, _fees uint64, _err error) {

	// Create a transaction containing the profile fields.
	txn := &MsgDeSoTxn{
		PublicKey: UpdaterPublicKeyBytes,
		TxnMeta: &UpdateProfileMetadata{
			ProfilePublicKey:            OptionalProfilePublicKeyBytes,
			NewUsername:                 []byte(NewUsername),
			NewDescription:              []byte(NewDescription),
			NewProfilePic:               []byte(NewProfilePic),
			NewCreatorBasisPoints:       NewCreatorBasisPoints,
			NewStakeMultipleBasisPoints: NewStakeMultipleBasisPoints,
			IsHidden:                    IsHidden,
		},
		TxOutputs: additionalOutputs,
		ExtraData: ExtraData,
		// We wait to compute the signature until we've added all the
		// inputs and change.

	}

	// We directly call AddInputsAndChangeToTransactionWithSubsidy so we can pass through the create profile fee.
	totalInput, spendAmount, changeAmount, fees, err :=
		bc.AddInputsAndChangeToTransactionWithSubsidy(txn, minFeeRateNanosPerKB, 0, mempool, AdditionalFees)
	if err != nil {
		return nil, 0, 0, 0, errors.Wrapf(err, "CreateUpdateProfileTxn: Problem adding inputs: ")
	}

	// The spend amount should equal to the additional fees for profile submissions.
	if err = amountEqualsAdditionalOutputs(spendAmount-AdditionalFees, additionalOutputs); err != nil {
		return nil, 0, 0, 0, fmt.Errorf("CreateUpdateProfileTxn: %v", err)
	}

	return txn, totalInput, changeAmount, fees, nil
}

func (bc *Blockchain) CreateSwapIdentityTxn(
	UpdaterPublicKeyBytes []byte,
	FromPublicKeyBytes []byte,
	ToPublicKeyBytes []byte,

	// Standard transaction fields
	minFeeRateNanosPerKB uint64, mempool *DeSoMempool, additionalOutputs []*DeSoOutput) (
	_txn *MsgDeSoTxn, _totalInput uint64, _changeAmount uint64, _fees uint64, _err error) {

	// Create a transaction containing the profile fields.
	txn := &MsgDeSoTxn{
		PublicKey: UpdaterPublicKeyBytes,
		TxnMeta: &SwapIdentityMetadataa{
			FromPublicKey: FromPublicKeyBytes,
			ToPublicKey:   ToPublicKeyBytes,
		},
		TxOutputs: additionalOutputs,
		// We wait to compute the signature until we've added all the
		// inputs and change.
	}

	// We don't need to make any tweaks to the amount because it's basically
	// a standard "pay per kilobyte" transaction.
	totalInput, spendAmount, changeAmount, fees, err :=
		bc.AddInputsAndChangeToTransaction(txn, minFeeRateNanosPerKB, mempool)
	if err != nil {
		return nil, 0, 0, 0, errors.Wrapf(err, "CreateUpdateProfileTxn: Problem adding inputs: ")
	}

	// The spend amount should be zero for SwapIdentity txns.
	if err = amountEqualsAdditionalOutputs(spendAmount, additionalOutputs); err != nil {
		return nil, 0, 0, 0, fmt.Errorf("CreateUpdateProfileTxn: %v", err)
	}

	return txn, totalInput, changeAmount, fees, nil
}

func (bc *Blockchain) CreateCreatorCoinTxn(
	UpdaterPublicKey []byte,
	// See CreatorCoinMetadataa for an explanation of these fields.
	ProfilePublicKey []byte,
	OperationType CreatorCoinOperationType,
	DeSoToSellNanos uint64,
	CreatorCoinToSellNanos uint64,
	DeSoToAddNanos uint64,
	MinDeSoExpectedNanos uint64,
	MinCreatorCoinExpectedNanos uint64,
	// Standard transaction fields
	minFeeRateNanosPerKB uint64, mempool *DeSoMempool, additionalOutputs []*DeSoOutput) (
	_txn *MsgDeSoTxn, _totalInput uint64, _changeAmount uint64, _fees uint64, _err error) {

	// Create a transaction containing the creator coin fields.
	txn := &MsgDeSoTxn{
		PublicKey: UpdaterPublicKey,
		TxnMeta: &CreatorCoinMetadataa{
			ProfilePublicKey,
			OperationType,
			DeSoToSellNanos,
			CreatorCoinToSellNanos,
			DeSoToAddNanos,
			MinDeSoExpectedNanos,
			MinCreatorCoinExpectedNanos,
		},
		TxOutputs: additionalOutputs,
		// We wait to compute the signature until we've added all the
		// inputs and change.
	}

	// We don't need to make any tweaks to the amount because it's basically
	// a standard "pay per kilobyte" transaction.
	totalInput, spendAmount, changeAmount, fees, err :=
		bc.AddInputsAndChangeToTransaction(
			txn, minFeeRateNanosPerKB, mempool)
	if err != nil {
		return nil, 0, 0, 0, errors.Wrapf(err, "CreateCreatorCoinTxn: Problem adding inputs: ")
	}
	_ = spendAmount

	// We want our transaction to have at least one input, even if it all
	// goes to change. This ensures that the transaction will not be "replayable."
	if len(txn.TxInputs) == 0 {
		return nil, 0, 0, 0, fmt.Errorf("CreateCreatorCoinTxn: CreatorCoin txn " +
			"must have at least one input but had zero inputs " +
			"instead. Try increasing the fee rate.")
	}

	return txn, totalInput, changeAmount, fees, nil
}

func (bc *Blockchain) CreateCreatorCoinTransferTxn(
	UpdaterPublicKey []byte,
	ProfilePublicKey []byte,
	CreatorCoinToTransferNanos uint64,
	RecipientPublicKey []byte,
	// Standard transaction fields
	minFeeRateNanosPerKB uint64, mempool *DeSoMempool, additionalOutputs []*DeSoOutput) (
	_txn *MsgDeSoTxn, _totalInput uint64, _changeAmount uint64, _fees uint64, _err error) {

	// Create a transaction containing the creator coin fields.
	txn := &MsgDeSoTxn{
		PublicKey: UpdaterPublicKey,
		TxnMeta: &CreatorCoinTransferMetadataa{
			ProfilePublicKey,
			CreatorCoinToTransferNanos,
			RecipientPublicKey,
		},
		TxOutputs: additionalOutputs,
		// We wait to compute the signature until we've added all the
		// inputs and change.
	}

	// We don't need to make any tweaks to the amount because it's basically
	// a standard "pay per kilobyte" transaction.
	totalInput, spendAmount, changeAmount, fees, err :=
		bc.AddInputsAndChangeToTransaction(txn, minFeeRateNanosPerKB, mempool)
	if err != nil {
		return nil, 0, 0, 0, errors.Wrapf(err, "CreateCreatorCoinTransferTxn: Problem adding inputs: ")
	}
	_ = spendAmount

	// We want our transaction to have at least one input, even if it all
	// goes to change. This ensures that the transaction will not be "replayable."
	if len(txn.TxInputs) == 0 {
		return nil, 0, 0, 0, fmt.Errorf("CreateCreatorCoinTransferTxn: CreatorCoinTransfer txn " +
			"must have at least one input but had zero inputs " +
			"instead. Try increasing the fee rate.")
	}

	return txn, totalInput, changeAmount, fees, nil
}

func (bc *Blockchain) CreateDAOCoinTxn(
	UpdaterPublicKey []byte,
	// See CreatorCoinMetadataa for an explanation of these fields.
	metadata *DAOCoinMetadata,
	// Standard transaction fields
	minFeeRateNanosPerKB uint64, mempool *DeSoMempool, additionalOutputs []*DeSoOutput) (
	_txn *MsgDeSoTxn, _totalInput uint64, _changeAmount uint64, _fees uint64, _err error) {

	// Create a transaction containing the creator coin fields.
	txn := &MsgDeSoTxn{
		PublicKey: UpdaterPublicKey,
		TxnMeta:   metadata,
		TxOutputs: additionalOutputs,
		// We wait to compute the signature until we've added all the
		// inputs and change.
	}

	// We don't need to make any tweaks to the amount because it's basically
	// a standard "pay per kilobyte" transaction.
	totalInput, spendAmount, changeAmount, fees, err :=
		bc.AddInputsAndChangeToTransaction(
			txn, minFeeRateNanosPerKB, mempool)
	if err != nil {
		return nil, 0, 0, 0, errors.Wrapf(err, "CreateDAOCoinTxn: Problem adding inputs: ")
	}
	_ = spendAmount

	// We want our transaction to have at least one input, even if it all
	// goes to change. This ensures that the transaction will not be "replayable."
	if len(txn.TxInputs) == 0 {
		return nil, 0, 0, 0, fmt.Errorf("CreateDAOCoinTxn: DAOCoin txn " +
			"must have at least one input but had zero inputs " +
			"instead. Try increasing the fee rate.")
	}

	return txn, totalInput, changeAmount, fees, nil
}

func (bc *Blockchain) CreateDAOCoinTransferTxn(
	UpdaterPublicKey []byte,
	metadata *DAOCoinTransferMetadata,
	// Standard transaction fields
	minFeeRateNanosPerKB uint64, mempool *DeSoMempool, additionalOutputs []*DeSoOutput) (
	_txn *MsgDeSoTxn, _totalInput uint64, _changeAmount uint64, _fees uint64, _err error) {

	// Create a transaction containing the creator coin fields.
	txn := &MsgDeSoTxn{
		PublicKey: UpdaterPublicKey,
		TxnMeta:   metadata,
		TxOutputs: additionalOutputs,
		// We wait to compute the signature until we've added all the
		// inputs and change.
	}

	// We don't need to make any tweaks to the amount because it's basically
	// a standard "pay per kilobyte" transaction.
	totalInput, spendAmount, changeAmount, fees, err :=
		bc.AddInputsAndChangeToTransaction(txn, minFeeRateNanosPerKB, mempool)
	if err != nil {
		return nil, 0, 0, 0, errors.Wrapf(err, "CreateDAOCoinTransferTxn: Problem adding inputs: ")
	}
	_ = spendAmount

	// We want our transaction to have at least one input, even if it all
	// goes to change. This ensures that the transaction will not be "replayable."
	if len(txn.TxInputs) == 0 {
		return nil, 0, 0, 0, fmt.Errorf("CreateDAOCoinTransferTxn: DAOCoinTransfer txn " +
			"must have at least one input but had zero inputs " +
			"instead. Try increasing the fee rate.")
	}

	return txn, totalInput, changeAmount, fees, nil
}

func (bc *Blockchain) CreateDAOCoinLimitOrderTxn(
	UpdaterPublicKey []byte,
	// See DAOCoinLimitOrderMetadata for an explanation of these fields.
	metadata *DAOCoinLimitOrderMetadata,
	// Standard transaction fields
	minFeeRateNanosPerKB uint64, mempool *DeSoMempool, additionalOutputs []*DeSoOutput) (
	_txn *MsgDeSoTxn, _totalInput uint64, _changeAmount uint64, _fees uint64, _err error) {

	// Initialize FeeNanos to the maximum uint64 to provide an upper bound on the size of the transaction.
	// We will set FeeNanos to it's true value after we add inputs and outputs.
	metadata.FeeNanos = math.MaxUint64

	// Create a transaction containing the create DAO coin limit order fields.
	txn := &MsgDeSoTxn{
		PublicKey: UpdaterPublicKey,
		TxnMeta:   metadata,
		TxOutputs: additionalOutputs,
		// We wait to compute the signature until we've added all the
		// inputs and change.
	}

	// Create a new UtxoView. If we have access to a mempool object, use it to
	// get an augmented view that factors in pending transactions.
	utxoView, err := NewUtxoView(bc.db, bc.params, bc.postgres, bc.snapshot, bc.eventManager)
	if err != nil {
		return nil, 0, 0, 0, errors.Wrapf(err,
			"Blockchain.CreateDAOCoinLimitOrderTxn: Problem creating new utxo view: ")
	}
	if mempool != nil {
		utxoView, err = mempool.GetAugmentedUniversalView()
		if err != nil {
			return nil, 0, 0, 0, errors.Wrapf(err,
				"Blockchain.CreateDAOCoinLimitOrderTxn: Problem getting augmented UtxoView from mempool: ")

		}
	}

	// Validate txn metadata.
	err = utxoView.IsValidDAOCoinLimitOrderMetadata(txn.PublicKey, metadata)
	if err != nil {
		return nil, 0, 0, 0, errors.Wrapf(err, "Blockchain.CreateDAOCoinLimitOrderTxn: ")
	}

	// Construct transactor order if submitting a new order so
	// we can calculate BidderInputs and additional $DESO fees.
	// This is not necessary if cancelling an existing order.
	blockHeight := bc.blockTip().Height + 1
	var transactorOrder *DAOCoinLimitOrderEntry

	if metadata.CancelOrderID == nil {
		// CancelOrderID is nil, so we know we're submitting a new order.
		transactorOrder = &DAOCoinLimitOrderEntry{
			OrderID:                   txn.Hash(),
			TransactorPKID:            utxoView.GetPKIDForPublicKey(UpdaterPublicKey).PKID,
			BuyingDAOCoinCreatorPKID:  utxoView.GetPKIDForPublicKey(metadata.BuyingDAOCoinCreatorPublicKey.ToBytes()).PKID,
			SellingDAOCoinCreatorPKID: utxoView.GetPKIDForPublicKey(metadata.SellingDAOCoinCreatorPublicKey.ToBytes()).PKID,
			ScaledExchangeRateCoinsToSellPerCoinToBuy: metadata.ScaledExchangeRateCoinsToSellPerCoinToBuy.Clone(),
			QuantityToFillInBaseUnits:                 metadata.QuantityToFillInBaseUnits.Clone(),
			OperationType:                             metadata.OperationType,
			FillType:                                  metadata.FillType,
			BlockHeight:                               blockHeight,
		}
	}

	// We use "additionalFees" to track how much we need to spend to cover the transactor's bid in DESO.
	var additionalFees uint64
	if metadata.CancelOrderID == nil &&
		metadata.BuyingDAOCoinCreatorPublicKey.IsZeroPublicKey() {
		// If buying $DESO, we need to find inputs from all the orders that match.
		// This will move to txn construction as this will be put in the metadata.
		var lastSeenOrder *DAOCoinLimitOrderEntry
		desoNanosToConsumeMap := make(map[PKID]uint64)
		transactorQuantityToFill := transactorOrder.QuantityToFillInBaseUnits.Clone()

		for transactorQuantityToFill.GtUint64(0) {
			var matchingOrderEntries []*DAOCoinLimitOrderEntry
			matchingOrderEntries, err = utxoView.GetNextLimitOrdersToFill(transactorOrder, lastSeenOrder, blockHeight)
			if err != nil {
				return nil, 0, 0, 0, errors.Wrapf(
					err, "Blockchain.CreateDAOCoinLimitOrderTxn: Error getting Bid orders to match: ")
			}
			if len(matchingOrderEntries) == 0 {
				break
			}
			for _, matchingOrder := range matchingOrderEntries {
				lastSeenOrder = matchingOrder

				var matchingOrderDESOBalanceNanos uint64
				matchingOrderDESOBalanceNanos, err = utxoView.GetDeSoBalanceNanosForPublicKey(
					utxoView.GetPublicKeyForPKID(matchingOrder.TransactorPKID))
				if err != nil {
					return nil, 0, 0, 0, errors.Wrapf(
						err, "Blockchain.CreateDAOCoinLimitOrderTxn: error getting DeSo balance for matching bid order: ")
				}

				// Transactor is buying $DESO so matching order is selling $DESO.
				// Calculate updated order quantities and coins exchanged.
				var desoNanosExchanged *uint256.Int

				transactorQuantityToFill,
					_, // matching order updated quantity, not used here
					desoNanosExchanged,
					_, // dao coin nanos exchanged, not used here
					err = _calculateDAOCoinsTransferredInLimitOrderMatch(
					matchingOrder, transactorOrder.OperationType, transactorQuantityToFill)
				if err != nil {
					return nil, 0, 0, 0, errors.Wrapf(err, "Blockchain.CreateDAOCoinLimitOrderTxn: ")
				}

				// Check for overflow in $DESO exchanged.
				if !desoNanosExchanged.IsUint64() {
					return nil, 0, 0, 0, fmt.Errorf("Blockchain.CreateDAOCoinLimitOrderTxn: order cost overflows $DESO")
				}

				// Check if matching order has enough $DESO to
				// fulfill their order. Skip if not.
				if desoNanosExchanged.GtUint64(matchingOrderDESOBalanceNanos) {
					continue
				}

				// Initialize map tracking total $DESO consumed if the matching
				// order transactor PKID hasn't been seen before.
				if _, exists := desoNanosToConsumeMap[*matchingOrder.TransactorPKID]; !exists {
					desoNanosToConsumeMap[*matchingOrder.TransactorPKID] = 0
				}

				// Update matching order's total $DESO consumed.
				desoNanosToConsumeMap[*matchingOrder.TransactorPKID], err = SafeUint64().Add(
					desoNanosToConsumeMap[*matchingOrder.TransactorPKID],
					desoNanosExchanged.Uint64())
				if err != nil {
					return nil, 0, 0, 0, errors.Wrapf(err, "Blockchain.CreateDAOCoinLimitOrderTxn: ")
				}
			}
		}

		for pkid, desoNanosToConsume := range desoNanosToConsumeMap {
			var inputs []*DeSoInput
			publicKey := NewPublicKey(utxoView.GetPublicKeyForPKID(&pkid))

			inputs, err = bc.GetInputsToCoverAmount(publicKey.ToBytes(), utxoView, desoNanosToConsume)
			if err != nil {
				return nil, 0, 0, 0, errors.Wrapf(err,
					"Blockchain.CreateDAOCoinLimitOrderTxn: Error getting inputs to cover amount: ")
			}

			inputsByTransactor := DeSoInputsByTransactor{
				TransactorPublicKey: &(*publicKey), // create a pointer to a copy of the public key
				Inputs:              inputs,
			}

			metadata.BidderInputs = append(metadata.BidderInputs, &inputsByTransactor)
		}
	} else if metadata.CancelOrderID == nil &&
		metadata.SellingDAOCoinCreatorPublicKey.IsZeroPublicKey() {
		// If selling $DESO for DAO coins, we need to find the matching orders
		// and add that as an additional fee when adding inputs and outputs.
		var lastSeenOrder *DAOCoinLimitOrderEntry

		desoNanosToFulfillOrders := uint256.NewInt()
		transactorQuantityToFill := transactorOrder.QuantityToFillInBaseUnits.Clone()

		for transactorQuantityToFill.GtUint64(0) {
			var matchingOrderEntries []*DAOCoinLimitOrderEntry
			matchingOrderEntries, err = utxoView.GetNextLimitOrdersToFill(transactorOrder, lastSeenOrder, blockHeight)
			if err != nil {
				return nil, 0, 0, 0, errors.Wrapf(
					err, "Blockchain.CreateDAOCoinLimitOrderTxn: Error getting orders to match: ")
			}
			if len(matchingOrderEntries) == 0 {
				break
			}
			for _, matchingOrder := range matchingOrderEntries {
				lastSeenOrder = matchingOrder

				matchingOrderBalanceEntry := utxoView._getBalanceEntryForHODLerPKIDAndCreatorPKID(
					matchingOrder.TransactorPKID, matchingOrder.SellingDAOCoinCreatorPKID, true)

				// Skip if matching order doesn't own any of the DAO coins they're selling.
				if matchingOrderBalanceEntry == nil || matchingOrderBalanceEntry.isDeleted {
					continue
				}

				// Calculate updated order quantities and coins exchanged.
				var updatedTransactorQuantityToFill *uint256.Int
				var daoCoinNanosExchanged *uint256.Int
				var desoNanosExchanged *uint256.Int

				updatedTransactorQuantityToFill,
					_, // matching order updated quantity, not used here
					daoCoinNanosExchanged,
					desoNanosExchanged,
					err = _calculateDAOCoinsTransferredInLimitOrderMatch(
					matchingOrder, transactorOrder.OperationType, transactorQuantityToFill)
				if err != nil {
					return nil, 0, 0, 0, errors.Wrapf(err, "Blockchain.CreateDAOCoinLimitOrderTxn: ")
				}

				// Skip if matching order doesn't own enough of the DAO coins they're selling.
				if matchingOrderBalanceEntry.BalanceNanos.Lt(daoCoinNanosExchanged) {
					continue
				}

				// Now that we know this is a legitimate matching order
				// we can update the transactor quantity to fill.
				transactorQuantityToFill = updatedTransactorQuantityToFill

				// Track total $DESO exchanged across all matching orders.
				desoNanosToFulfillOrders, err = SafeUint256().Add(
					desoNanosToFulfillOrders, desoNanosExchanged)
				if err != nil {
					return nil, 0, 0, 0, errors.Wrapf(err,
						"Blockchain.CreateDAOCoinLimitOrderTxn: overflow when adding up $DESO to fill orders")
				}
			}
		}

		// Validate $DESO doesn't overflow uint64.
		if !desoNanosToFulfillOrders.IsUint64() {
			return nil, 0, 0, 0, fmt.Errorf(
				"Blockchain.CreateDAOCoinLimitOrderTxn: fulfilling order $DESO overflows uint64")
		}

		additionalFees = desoNanosToFulfillOrders.Uint64()
	}

	// Add inputs and change for a standard pay per KB transaction.
	totalInput, _, changeAmount, fees, err :=
		bc.AddInputsAndChangeToTransactionWithSubsidy(txn, minFeeRateNanosPerKB, 0, mempool, additionalFees)
	if err != nil {
		return nil, 0, 0, 0, errors.Wrapf(err,
			"CreateDAOCoinLimitOrderTxn: Problem adding inputs: ")
	}
	// Set fee to its actual value now that we've added inputs and outputs.
	txn.TxnMeta.(*DAOCoinLimitOrderMetadata).FeeNanos = fees

	// We want our transaction to have at least one input, even if it all
	// goes to change. This ensures that the transaction will not be "replayable."
	if len(txn.TxInputs) == 0 {
		return nil, 0, 0, 0, fmt.Errorf(
			"CreateDAOCoinLimitOrderTxn: DAOCoinLimitOrder txn must have at least one input" +
				" but had zero inputs instead. Try increasing the fee rate.")
	}

	return txn, totalInput, changeAmount, fees, nil
}

func (bc *Blockchain) CreateCreateNFTTxn(
	UpdaterPublicKey []byte,
	NFTPostHash *BlockHash,
	NumCopies uint64,
	HasUnlockable bool,
	IsForSale bool,
	MinBidAmountNanos uint64,
	NFTFee uint64,
	NFTRoyaltyToCreatorBasisPoints uint64,
	NFTRoyaltyToCoinBasisPoints uint64,
	IsBuyNow bool,
	BuyNowPriceNanos uint64,
	AdditionalDESORoyalties map[PublicKey]uint64,
	AdditionalCoinRoyalties map[PublicKey]uint64,
	ExtraData map[string][]byte,
	// Standard transaction fields
	minFeeRateNanosPerKB uint64, mempool *DeSoMempool, additionalOutputs []*DeSoOutput) (
	_txn *MsgDeSoTxn, _totalInput uint64, _changeAmount uint64, _fees uint64, _err error) {

	// Create a transaction containing the create NFT fields.
	txn := &MsgDeSoTxn{
		PublicKey: UpdaterPublicKey,
		TxnMeta: &CreateNFTMetadata{
			NFTPostHash,
			NumCopies,
			HasUnlockable,
			IsForSale,
			MinBidAmountNanos,
			NFTRoyaltyToCreatorBasisPoints,
			NFTRoyaltyToCoinBasisPoints,
		},
		TxOutputs: additionalOutputs,
		// We wait to compute the signature until we've added all the
		// inputs and change.
	}

	nftExtraData := make(map[string][]byte)
	// If this transactions creates a Buy Now NFT, set the extra data appropriately.
	if IsBuyNow {
		nftExtraData[BuyNowPriceKey] = UintToBuf(BuyNowPriceNanos)
	}

	// If this NFT has royalties that go to other users coins, set the extra data appropriately
	if len(AdditionalDESORoyalties) > 0 {
		additionalDESORoyaltiesBuf, err := SerializePubKeyToUint64Map(AdditionalDESORoyalties)
		if err != nil {
			return nil, 0, 0, 0, errors.Wrapf(err,
				"CreateCreateNFTTxn: Problem encoding additional DESO Royalties map: ")
		}
		nftExtraData[DESORoyaltiesMapKey] = additionalDESORoyaltiesBuf
	}

	// If this NFT has royalties that go to other users coins, set the extra data appropriately
	if len(AdditionalCoinRoyalties) > 0 {
		additionalCoinRoyaltiesBuf, err := SerializePubKeyToUint64Map(AdditionalCoinRoyalties)
		if err != nil {
			return nil, 0, 0, 0, errors.Wrapf(err,
				"CreateCreateNFTTxn: Problem encoding additional Coin Royalties map: ")
		}
		nftExtraData[CoinRoyaltiesMapKey] = additionalCoinRoyaltiesBuf
	}

	// Delete the protected keys from the ExtraData map
	if ExtraData != nil {
		delete(ExtraData, BuyNowPriceKey)
		delete(ExtraData, DESORoyaltiesMapKey)
		delete(ExtraData, CoinRoyaltiesMapKey)
	}

	finalExtraData := mergeExtraData(ExtraData, nftExtraData)

	if len(finalExtraData) > 0 {
		txn.ExtraData = finalExtraData
	}

	// We directly call AddInputsAndChangeToTransactionWithSubsidy so we can pass through the NFT fee.
	totalInput, _, changeAmount, fees, err :=
		bc.AddInputsAndChangeToTransactionWithSubsidy(txn, minFeeRateNanosPerKB, 0, mempool, NFTFee)
	if err != nil {
		return nil, 0, 0, 0, errors.Wrapf(err, "CreateCreateNFTTxn: Problem adding inputs: ")
	}

	// We want our transaction to have at least one input, even if it all
	// goes to change. This ensures that the transaction will not be "replayable."
	if len(txn.TxInputs) == 0 {
		return nil, 0, 0, 0, fmt.Errorf("CreateCreateNFTTxn: CreateNFT txn " +
			"must have at least one input but had zero inputs " +
			"instead. Try increasing the fee rate.")
	}

	return txn, totalInput, changeAmount, fees, nil
}

func (bc *Blockchain) GetInputsToCoverAmount(spenderPublicKey []byte, utxoView *UtxoView, amountToCover uint64) (
	_inputs []*DeSoInput, _err error) {
	// Get the spendable UtxoEntrys.
	spenderSpendableUtxos, err := bc.GetSpendableUtxosForPublicKey(spenderPublicKey, nil, utxoView)
	if err != nil {
		return nil, errors.Wrapf(err, "Problem getting spendable UtxoEntrys: ")
	}

	// Add input utxos to the transaction until we have enough total input to cover
	// the amount we want to spend plus the maximum fee (or until we've exhausted
	// all the utxos available).
	spenderInputs := []*DeSoInput{}
	totalSpenderInput := uint64(0)
	for _, utxoEntry := range spenderSpendableUtxos {

		// If the amount of input we have isn't enough to cover the bid amount, add an input and continue.
		if totalSpenderInput < amountToCover {
			spenderInputs = append(spenderInputs, (*DeSoInput)(utxoEntry.UtxoKey))

			amountToAdd := utxoEntry.AmountNanos
			// For Bitcoin burns, we subtract a tiny amount of slippage to the amount we can
			// spend. This makes reorderings more forgiving.
			if utxoEntry.UtxoType == UtxoTypeBitcoinBurn {
				amountToAdd = uint64(float64(amountToAdd) * .999)
			}

			totalSpenderInput += amountToAdd
			continue
		}

		// If we get here, we know we have enough input to cover the upper bound
		// estimate of our amount needed so break.
		break
	}
	// If we get here and we don't have sufficient input to cover the bid, error.
	if totalSpenderInput < amountToCover {
		return nil, fmt.Errorf("Spender has insufficient "+
			"UTXOs (%d total) to cover amount %d: ", totalSpenderInput, amountToCover)
	}
	return spenderInputs, nil
}

func (bc *Blockchain) CreateNFTBidTxn(
	UpdaterPublicKey []byte,
	NFTPostHash *BlockHash,
	SerialNumber uint64,
	BidAmountNanos uint64,
	// Standard transaction fields
	minFeeRateNanosPerKB uint64, mempool *DeSoMempool, additionalOutputs []*DeSoOutput) (
	_txn *MsgDeSoTxn, _totalInput uint64, _changeAmount uint64, _fees uint64, _err error) {
	// Create a transaction containing the NFT bid fields.
	txn := &MsgDeSoTxn{
		PublicKey: UpdaterPublicKey,
		TxnMeta: &NFTBidMetadata{
			NFTPostHash,
			SerialNumber,
			BidAmountNanos,
		},
		TxOutputs: additionalOutputs,
		// We wait to compute the signature until we've added all the
		// inputs and change.
	}

	// Add inputs and change for a standard pay per KB transaction.
	totalInput, _, changeAmount, fees, err :=
		bc.AddInputsAndChangeToTransaction(txn, minFeeRateNanosPerKB, mempool)
	if err != nil {
		return nil, 0, 0, 0, errors.Wrapf(err, "CreateNFTBidTxn: Problem adding inputs: ")
	}

	// We want our transaction to have at least one input, even if it all
	// goes to change. This ensures that the transaction will not be "replayable."
	if len(txn.TxInputs) == 0 {
		return nil, 0, 0, 0, fmt.Errorf("CreateNFTBidTxn: NFTBid txn " +
			"must have at least one input but had zero inputs " +
			"instead. Try increasing the fee rate.")
	}

	return txn, totalInput, changeAmount, fees, nil
}

func (bc *Blockchain) CreateNFTTransferTxn(
	SenderPublicKey []byte,
	ReceiverPublicKey []byte,
	NFTPostHash *BlockHash,
	SerialNumber uint64,
	EncryptedUnlockableTextBytes []byte,
	// Standard transaction fields
	minFeeRateNanosPerKB uint64, mempool *DeSoMempool, additionalOutputs []*DeSoOutput) (
	_txn *MsgDeSoTxn, _totalInput uint64, _changeAmount uint64, _fees uint64, _err error) {

	// Create a transaction containing the NFT transfer fields.
	txn := &MsgDeSoTxn{
		PublicKey: SenderPublicKey,
		TxnMeta: &NFTTransferMetadata{
			NFTPostHash,
			SerialNumber,
			ReceiverPublicKey,
			EncryptedUnlockableTextBytes,
		},
		TxOutputs: additionalOutputs,
		// We wait to compute the signature until we've added all the
		// inputs and change.
	}

	// Add inputs and change for a standard pay per KB transaction.
	totalInput, _, changeAmount, fees, err :=
		bc.AddInputsAndChangeToTransaction(txn, minFeeRateNanosPerKB, mempool)
	if err != nil {
		return nil, 0, 0, 0, errors.Wrapf(err, "CreateNFTTransferTxn: Problem adding inputs: ")
	}

	// We want our transaction to have at least one input, even if it all
	// goes to change. This ensures that the transaction will not be "replayable."
	if len(txn.TxInputs) == 0 {
		return nil, 0, 0, 0, fmt.Errorf("CreateNFTTransferTxn: NFTTransfer txn must have " +
			"at least one input but had zero inputs instead. Try increasing the fee rate.")
	}

	return txn, totalInput, changeAmount, fees, nil
}

func (bc *Blockchain) CreateAcceptNFTTransferTxn(
	UpdaterPublicKey []byte,
	NFTPostHash *BlockHash,
	SerialNumber uint64,
	// Standard transaction fields
	minFeeRateNanosPerKB uint64, mempool *DeSoMempool, additionalOutputs []*DeSoOutput) (
	_txn *MsgDeSoTxn, _totalInput uint64, _changeAmount uint64, _fees uint64, _err error) {

	// Create a transaction containing the accept NFT transfer fields.
	txn := &MsgDeSoTxn{
		PublicKey: UpdaterPublicKey,
		TxnMeta: &AcceptNFTTransferMetadata{
			NFTPostHash,
			SerialNumber,
		},
		TxOutputs: additionalOutputs,
		// We wait to compute the signature until we've added all the
		// inputs and change.
	}

	// Add inputs and change for a standard pay per KB transaction.
	totalInput, _, changeAmount, fees, err :=
		bc.AddInputsAndChangeToTransaction(txn, minFeeRateNanosPerKB, mempool)
	if err != nil {
		return nil, 0, 0, 0, errors.Wrapf(err,
			"CreateAcceptNFTTransferTxn: Problem adding inputs: ")
	}

	// We want our transaction to have at least one input, even if it all
	// goes to change. This ensures that the transaction will not be "replayable."
	if len(txn.TxInputs) == 0 {
		return nil, 0, 0, 0, fmt.Errorf(
			"CreateAcceptNFTTransferTxn: AcceptNFTTransfer txn must have at least one input" +
				" but had zero inputs instead. Try increasing the fee rate.")
	}

	return txn, totalInput, changeAmount, fees, nil
}

func (bc *Blockchain) CreateBurnNFTTxn(
	UpdaterPublicKey []byte,
	NFTPostHash *BlockHash,
	SerialNumber uint64,
	// Standard transaction fields
	minFeeRateNanosPerKB uint64, mempool *DeSoMempool, additionalOutputs []*DeSoOutput) (
	_txn *MsgDeSoTxn, _totalInput uint64, _changeAmount uint64, _fees uint64, _err error) {

	// Create a transaction containing the burn NFT fields.
	txn := &MsgDeSoTxn{
		PublicKey: UpdaterPublicKey,
		TxnMeta: &BurnNFTMetadata{
			NFTPostHash,
			SerialNumber,
		},
		TxOutputs: additionalOutputs,
		// We wait to compute the signature until we've added all the
		// inputs and change.
	}

	// Add inputs and change for a standard pay per KB transaction.
	totalInput, _, changeAmount, fees, err :=
		bc.AddInputsAndChangeToTransaction(txn, minFeeRateNanosPerKB, mempool)
	if err != nil {
		return nil, 0, 0, 0, errors.Wrapf(err, "CreateBurnNFTTxn: Problem adding inputs: ")
	}

	// We want our transaction to have at least one input, even if it all
	// goes to change. This ensures that the transaction will not be "replayable."
	if len(txn.TxInputs) == 0 {
		return nil, 0, 0, 0, fmt.Errorf("CreateBurnNFTTxn: BurnNFT txn must have at least " +
			"one input but had zero inputs instead. Try increasing the fee rate.")
	}

	return txn, totalInput, changeAmount, fees, nil
}

func (bc *Blockchain) CreateAcceptNFTBidTxn(
	UpdaterPublicKey []byte,
	NFTPostHash *BlockHash,
	SerialNumber uint64,
	BidderPKID *PKID,
	BidAmountNanos uint64,
	EncryptedUnlockableTextBytes []byte,
	// Standard transaction fields
	minFeeRateNanosPerKB uint64, mempool *DeSoMempool, additionalOutputs []*DeSoOutput) (
	_txn *MsgDeSoTxn, _totalInput uint64, _changeAmount uint64, _fees uint64, _err error) {

	// Create a new UtxoView. If we have access to a mempool object, use it to
	// get an augmented view that factors in pending transactions.
	utxoView, err := NewUtxoView(bc.db, bc.params, bc.postgres, bc.snapshot, bc.eventManager)
	if err != nil {
		return nil, 0, 0, 0, errors.Wrapf(err,
			"Blockchain.CreateAcceptNFTBidTxn: Problem creating new utxo view: ")
	}
	if mempool != nil {
		utxoView, err = mempool.GetAugmentedUniversalView()
		if err != nil {
			return nil, 0, 0, 0, errors.Wrapf(err,
				"Blockchain.CreateAcceptNFTBidTxn: Problem getting augmented UtxoView from mempool: ")
		}
	}

	bidderPublicKey := utxoView.GetPublicKeyForPKID(BidderPKID)
	bidderInputs, err := bc.GetInputsToCoverAmount(bidderPublicKey, utxoView, BidAmountNanos)
	if err != nil {
		return nil, 0, 0, 0, errors.Wrapf(err,
			"Blockchain.CreateAcceptNFTBidTxn: Error getting inputs for spend amount: ")
	}

	// Create a transaction containing the accept nft bid fields.
	txn := &MsgDeSoTxn{
		PublicKey: UpdaterPublicKey,
		TxnMeta: &AcceptNFTBidMetadata{
			NFTPostHash,
			SerialNumber,
			BidderPKID,
			BidAmountNanos,
			EncryptedUnlockableTextBytes,
			bidderInputs,
		},
		TxOutputs: additionalOutputs,
		// We wait to compute the signature until we've added all the
		// inputs and change.
	}

	// Add inputs and change for a standard pay per KB transaction.
	totalInput, _, changeAmount, fees, err :=
		bc.AddInputsAndChangeToTransaction(txn, minFeeRateNanosPerKB, mempool)
	if err != nil {
		return nil, 0, 0, 0, errors.Wrapf(err, "CreateAcceptNFTBidTxn: Problem adding inputs: ")
	}

	// We want our transaction to have at least one input, even if it all
	// goes to change. This ensures that the transaction will not be "replayable."
	if len(txn.TxInputs) == 0 {
		return nil, 0, 0, 0, fmt.Errorf("CreateAcceptNFTBidTxn: AcceptNFTBid txn " +
			"must have at least one input but had zero inputs " +
			"instead. Try increasing the fee rate.")
	}

	return txn, totalInput, changeAmount, fees, nil
}

func (bc *Blockchain) CreateUpdateNFTTxn(
	UpdaterPublicKey []byte,
	NFTPostHash *BlockHash,
	SerialNumber uint64,
	IsForSale bool,
	MinBidAmountNanos uint64,
	IsBuyNow bool,
	BuyNowPriceNanos uint64,
	// Standard transaction fields
	minFeeRateNanosPerKB uint64, mempool *DeSoMempool, additionalOutputs []*DeSoOutput) (
	_txn *MsgDeSoTxn, _totalInput uint64, _changeAmount uint64, _fees uint64, _err error) {

	// Create a transaction containing the update NFT fields.
	txn := &MsgDeSoTxn{
		PublicKey: UpdaterPublicKey,
		TxnMeta: &UpdateNFTMetadata{
			NFTPostHash,
			SerialNumber,
			IsForSale,
			MinBidAmountNanos,
		},
		TxOutputs: additionalOutputs,
		// We wait to compute the signature until we've added all the
		// inputs and change.
	}

	// If this update makes the NFT a Buy Now NFT, set the extra data appropriately.
	if IsBuyNow {
		extraData := make(map[string][]byte)
		extraData[BuyNowPriceKey] = UintToBuf(BuyNowPriceNanos)
		txn.ExtraData = extraData
	}

	// Add inputs and change for a standard pay per KB transaction.
	totalInput, spendAmount, changeAmount, fees, err :=
		bc.AddInputsAndChangeToTransaction(txn, minFeeRateNanosPerKB, mempool)
	if err != nil {
		return nil, 0, 0, 0, errors.Wrapf(err, "CreateUpdateNFTTxn: Problem adding inputs: ")
	}
	_ = spendAmount

	// We want our transaction to have at least one input, even if it all
	// goes to change. This ensures that the transaction will not be "replayable."
	if len(txn.TxInputs) == 0 {
		return nil, 0, 0, 0, fmt.Errorf("CreateUpdateNFTTxn: CreateUpdateNFT txn " +
			"must have at least one input but had zero inputs " +
			"instead. Try increasing the fee rate.")
	}

	return txn, totalInput, changeAmount, fees, nil
}

func (bc *Blockchain) CreateAccessGroupTxn(
	userPublicKey []byte,
	accessGroupPublicKey []byte,
	accessGroupKeyName []byte,
	operationType AccessGroupOperationType,
	extraData map[string][]byte,
	minFeeRateNanosPerKB uint64, mempool *DeSoMempool, additionalOutputs []*DeSoOutput) (
	_txn *MsgDeSoTxn, _totalInput uint64, _changeAmount uint64, _fees uint64, _err error) {

	txn := &MsgDeSoTxn{
		PublicKey: userPublicKey,
		TxnMeta: &AccessGroupMetadata{
			AccessGroupOwnerPublicKey: userPublicKey,
			AccessGroupPublicKey:      accessGroupPublicKey,
			AccessGroupKeyName:        accessGroupKeyName,
			AccessGroupOperationType:  operationType,
		},
		ExtraData: extraData,
		TxOutputs: additionalOutputs,
	}

	// Add inputs and change for a standard pay per KB transaction.
	totalInput, spendAmount, changeAmount, fees, err :=
		bc.AddInputsAndChangeToTransaction(txn, minFeeRateNanosPerKB, mempool)
	if err != nil {
		return nil, 0, 0, 0, errors.Wrapf(err, "CreateAccessGroupTxn: Problem adding inputs: ")
	}

	// Sanity-check that the spend amount is non-zero.
	if spendAmount != 0 {
		return nil, 0, 0, 0, fmt.Errorf("CreateAccessGroupTxn: Spend amount is zero")
	}

	return txn, totalInput, changeAmount, fees, nil
}

func (bc *Blockchain) CreateAccessGroupMembersTxn(
	userPublicKey []byte,
	accessGroupKeyName []byte,
	accessGroupMemberList []*AccessGroupMember,
	operationType AccessGroupMemberOperationType,
	extraData map[string][]byte,
	minFeeRateNanosPerKB uint64, mempool *DeSoMempool, additionalOutputs []*DeSoOutput) (
	_txn *MsgDeSoTxn, _totalInput uint64, _changeAmount uint64, _fees uint64, _err error) {

	txn := &MsgDeSoTxn{
		PublicKey: userPublicKey,
		TxnMeta: &AccessGroupMembersMetadata{
			AccessGroupOwnerPublicKey:      userPublicKey,
			AccessGroupKeyName:             accessGroupKeyName,
			AccessGroupMembersList:         accessGroupMemberList,
			AccessGroupMemberOperationType: operationType,
		},
		ExtraData: extraData,
		TxOutputs: additionalOutputs,
	}

	// Add inputs and change for a standard pay per KB transaction.
	totalInput, spendAmount, changeAmount, fees, err :=
		bc.AddInputsAndChangeToTransaction(txn, minFeeRateNanosPerKB, mempool)
	if err != nil {
		return nil, 0, 0, 0, errors.Wrapf(err, "CreateAccessGroupMembersTxn: Problem adding inputs: ")
	}

	// Sanity-check that the spend amount is non-zero.
	if spendAmount != 0 {
		return nil, 0, 0, 0, fmt.Errorf("CreateAccessGroupMembersTxn: Spend amount is zero")
	}

	return txn, totalInput, changeAmount, fees, nil
}

func (bc *Blockchain) CreateNewMessageTxn(
	userPublicKey []byte,
	senderAccessGroupOwnerPublicKey PublicKey, senderAccessGroupKeyName GroupKeyName, senderAccessPublicKey PublicKey,
	recipientAccessGroupOwnerPublicKey PublicKey, recipientAccessGroupKeyName GroupKeyName, recipientAccessPublicKey PublicKey,
	encryptedText []byte,
	timestampNanos uint64,
	messageType NewMessageType,
	messageOperation NewMessageOperation,
	extraData map[string][]byte,
	minFeeRateNanosPerKB uint64, mempool *DeSoMempool, additionalOutputs []*DeSoOutput) (
	_txn *MsgDeSoTxn, _totalInput uint64, _changeAmount uint64, _fees uint64, _err error) {

	txn := &MsgDeSoTxn{
		PublicKey: userPublicKey,
		TxnMeta: &NewMessageMetadata{
			SenderAccessGroupOwnerPublicKey:    senderAccessGroupOwnerPublicKey,
			SenderAccessGroupKeyName:           senderAccessGroupKeyName,
			SenderAccessGroupPublicKey:         senderAccessPublicKey,
			RecipientAccessGroupOwnerPublicKey: recipientAccessGroupOwnerPublicKey,
			RecipientAccessGroupKeyName:        recipientAccessGroupKeyName,
			RecipientAccessGroupPublicKey:      recipientAccessPublicKey,
			EncryptedText:                      encryptedText,
			TimestampNanos:                     timestampNanos,
			NewMessageType:                     messageType,
			NewMessageOperation:                messageOperation,
		},
		ExtraData: extraData,
		TxOutputs: additionalOutputs,
	}

	// Add inputs and change for a standard pay per KB transaction.
	totalInput, spendAmount, changeAmount, fees, err :=
		bc.AddInputsAndChangeToTransaction(txn, minFeeRateNanosPerKB, mempool)
	if err != nil {
		return nil, 0, 0, 0, errors.Wrapf(err, "CreateNewMessageTxn: Problem adding inputs: ")
	}

	// Sanity-check that the spend amount is non-zero.
	if spendAmount != 0 {
		return nil, 0, 0, 0, fmt.Errorf("CreateNewMessageTxn: Spend amount is zero")
	}

	return txn, totalInput, changeAmount, fees, nil
}

// Each diamond level is worth a fixed amount of DeSo. These amounts can be changed
// in the future by simply returning a new set of values after a particular block height.
func GetDeSoNanosDiamondLevelMapAtBlockHeight(
	blockHeight int64) map[int64]uint64 {

	return map[int64]uint64{
		1: 50000,
		2: 500000,
		3: 5000000,
		4: 50000000,
		5: 500000000,
		6: 5000000000,
		7: 50000000000,
		8: 500000000000,
	}
}

func GetDeSoNanosForDiamondLevelAtBlockHeight(
	diamondLevel int64, blockHeight int64) uint64 {

	// Caller is responsible for passing a valid diamond level.
	desoNanosMap := GetDeSoNanosDiamondLevelMapAtBlockHeight(blockHeight)
	desoNanosForLevel, levelExists := desoNanosMap[diamondLevel]
	if !levelExists {
		// We allow a special case for diamondLevel zero, in which case we
		// know that the value should also be zero.
		if diamondLevel != 0 {
			// If a non-existent level is requested, return zero
			glog.Errorf("GetDeSoNanosForDiamondLevelAtBlockHeight: "+
				"Diamond level %v does not exist in map %v; this should never happen",
				diamondLevel, desoNanosMap)
		}
		return 0
	}

	return desoNanosForLevel
}

// At a particular diamond level, a fixed amount of DeSo is converted into creator coins
// and then sent to a user. This function computes the amount of creator coins required for
// a particular level.
func GetCreatorCoinNanosForDiamondLevelAtBlockHeight(
	coinsInCirculationNanos uint64, desoLockedNanos uint64,
	diamondLevel int64, blockHeight int64, params *DeSoParams) uint64 {

	// No creator coins are required at level zero
	if diamondLevel == 0 {
		return 0
	}

	// First get the amount of DeSo required by this level.
	desoNanosForLevel := GetDeSoNanosForDiamondLevelAtBlockHeight(
		diamondLevel, blockHeight)

	// Figure out the amount of creator coins to print based on the user's CreatorCoinEntry.
	return CalculateCreatorCoinToMint(
		desoNanosForLevel, coinsInCirculationNanos,
		desoLockedNanos, params)
}

func (bc *Blockchain) CreateCreatorCoinTransferTxnWithDiamonds(
	SenderPublicKey []byte,
	ReceiverPublicKey []byte,
	DiamondPostHash *BlockHash,
	DiamondLevel int64,
	// Standard transaction fields
	minFeeRateNanosPerKB uint64, mempool *DeSoMempool, additionalOutputs []*DeSoOutput) (
	_txn *MsgDeSoTxn, _totalInput uint64, _changeAmount uint64, _fees uint64, _err error) {

	// Create a new UtxoView. If we have access to a mempool object, use it to
	// get an augmented view that factors in pending transactions.
	utxoView, err := NewUtxoView(bc.db, bc.params, bc.postgres, bc.snapshot, bc.eventManager)
	if err != nil {
		return nil, 0, 0, 0, errors.Wrapf(err,
			"Blockchain.CreateCreatorCoinTransferTxnWithDiamonds: "+
				"Problem creating new utxo view: ")
	}
	if mempool != nil {
		utxoView, err = mempool.GetAugmentedUniversalView()
		if err != nil {
			return nil, 0, 0, 0, errors.Wrapf(err,
				"Blockchain.CreateCreatorCoinTransferTxnWithDiamonds: "+
					"Problem getting augmented UtxoView from mempool: ")
		}
	}

	blockHeight := bc.blockTip().Height + 1
	creatorCoinToTransferNanos, _, err := utxoView.ValidateDiamondsAndGetNumCreatorCoinNanos(
		SenderPublicKey, ReceiverPublicKey, DiamondPostHash, DiamondLevel, blockHeight)
	if err != nil {
		return nil, 0, 0, 0, errors.Wrapf(
			err, "Blockchain.CreateCreatorCoinTransferTxnWithDiamonds: Problem getting creator coin nanos: ")
	}

	// Create a transaction containing the creator coin fields.
	txn := &MsgDeSoTxn{
		PublicKey: SenderPublicKey,
		TxnMeta: &CreatorCoinTransferMetadataa{
			SenderPublicKey,
			// Buffer the creatorCoinToTransferNanos to factor in some slippage in the
			// creator coin price. Transferring more than is needed is allowed, but
			// undershooting will cause the transaction to be rejected.
			uint64(float64(creatorCoinToTransferNanos) * 1.05),
			ReceiverPublicKey,
		},
		TxOutputs: additionalOutputs,
		// We wait to compute the signature until we've added all the
		// inputs and change.
	}

	// Make a map for the diamond extra data.
	diamondsExtraData := make(map[string][]byte)
	diamondsExtraData[DiamondLevelKey] = IntToBuf(DiamondLevel)
	diamondsExtraData[DiamondPostHashKey] = DiamondPostHash[:]
	txn.ExtraData = diamondsExtraData

	// We don't need to make any tweaks to the amount because it's basically
	// a standard "pay per kilobyte" transaction.
	totalInput, spendAmount, changeAmount, fees, err :=
		bc.AddInputsAndChangeToTransaction(txn, minFeeRateNanosPerKB, mempool)
	if err != nil {
		return nil, 0, 0, 0, errors.Wrapf(
			err, "CreateCreatorCoinTransferTxnWithDiamonds: Problem adding inputs: ")
	}
	_ = spendAmount

	// We want our transaction to have at least one input, even if it all
	// goes to change. This ensures that the transaction will not be "replayable."
	if len(txn.TxInputs) == 0 {
		return nil, 0, 0, 0, fmt.Errorf(
			"CreateCreatorCoinTransferTxnWithDiamonds: CreatorCoinTransfer txn must have at" +
				" least one input but had zero inputs instead. Try increasing the fee rate.")
	}

	return txn, totalInput, changeAmount, fees, nil
}

func (bc *Blockchain) CreateAuthorizeDerivedKeyTxn(
	ownerPublicKey []byte,
	derivedPublicKey []byte,
	expirationBlock uint64,
	accessSignature []byte,
	deleteKey bool,
	derivedKeySignature bool,
	extraData map[string][]byte,
	memo []byte,
	transactionSpendingLimitHex string,
	// Standard transaction fields
	minFeeRateNanosPerKB uint64, mempool *DeSoMempool, additionalOutputs []*DeSoOutput) (
	_txn *MsgDeSoTxn, _totalInput uint64, _changeAmount uint64, _fees uint64, _err error) {

	blockHeight := bc.blockTip().Height + 1

	transactionSpendingLimitBytes, err := hex.DecodeString(transactionSpendingLimitHex)
	if err != nil {
		return nil, 0, 0, 0, errors.Wrapf(err,
			"Blockchain.CreateAuthorizeDerivedKeyTxn: Problem decoding transactionSpendingLimitHex")
	}
	if blockHeight >= bc.params.ForkHeights.DerivedKeySetSpendingLimitsBlockHeight {
		// Verify that the access signature is valid. If not signing with a derived key,
		// then we don't need to verify the access signature
		if err = _verifyAccessSignatureWithTransactionSpendingLimit(ownerPublicKey, derivedPublicKey,
			expirationBlock, transactionSpendingLimitBytes, accessSignature, uint64(blockHeight), bc.params,
		); derivedKeySignature && err != nil {
			return nil, 0, 0, 0, errors.Wrapf(err,
				"Blockchain.CreateAuthorizeDerivedKeyTxn: Problem verifying access signature with transaction"+
					" spending limit")
		}
	} else {
		// Verify that the signature is valid.
		if err = _verifyAccessSignature(ownerPublicKey, derivedPublicKey,
			expirationBlock, accessSignature, blockHeight, bc.params); err != nil {
			return nil, 0, 0, 0, errors.Wrapf(err,
				"Blockchain.CreateAuthorizeDerivedKeyTxn: Problem verifying access signature")
		}
	}

	// Check that the expiration block is valid.
	if expirationBlock <= uint64(blockHeight) {
		return nil, 0, 0, 0, fmt.Errorf(
			"Blockchain.CreateAuthorizeDerivedKeyTxn: Expired access signature")
	}

	// Get the appropriate operation type.
	var operationType AuthorizeDerivedKeyOperationType
	if deleteKey {
		operationType = AuthorizeDerivedKeyOperationNotValid
	} else {
		operationType = AuthorizeDerivedKeyOperationValid
	}

	derivedKeyExtraData := make(map[string][]byte)
	if derivedKeySignature {
		derivedKeyExtraData[DerivedPublicKey] = derivedPublicKey
	}

	if blockHeight >= bc.params.ForkHeights.DerivedKeySetSpendingLimitsBlockHeight {
		if len(memo) != 0 {
			derivedKeyExtraData[DerivedKeyMemoKey] = memo
		}
		if len(transactionSpendingLimitBytes) != 0 {
			derivedKeyExtraData[TransactionSpendingLimitKey] = transactionSpendingLimitBytes
		}
	}

	// Delete protected keys
	if extraData != nil {
		delete(extraData, DerivedPublicKey)
		delete(extraData, DerivedKeyMemoKey)
		delete(extraData, TransactionSpendingLimitKey)
	}

	finalExtraData := mergeExtraData(extraData, derivedKeyExtraData)

	// Create a transaction containing the authorize derived key fields.
	txn := &MsgDeSoTxn{
		PublicKey: ownerPublicKey,
		TxnMeta: &AuthorizeDerivedKeyMetadata{
			derivedPublicKey,
			expirationBlock,
			operationType,
			accessSignature,
		},
		TxOutputs: additionalOutputs,
		ExtraData: finalExtraData,
		// We wait to compute the signature until we've added all the
		// inputs and change.
	}

	// We don't need to make any tweaks to the amount because it's basically
	// a standard "pay per kilobyte" transaction.
	totalInput, spendAmount, changeAmount, fees, err :=
		bc.AddInputsAndChangeToTransaction(txn, minFeeRateNanosPerKB, mempool)
	if err != nil {
		return nil, 0, 0, 0, errors.Wrapf(err, "CreateAuthorizeDerivedKeyTxn: Problem adding inputs: ")
	}

	// Sanity-check that the spendAmount is zero.
	if spendAmount != 0 {
		return nil, 0, 0, 0, fmt.Errorf("CreateAuthorizeDerivedKeyTxn: Spend amount "+
			"should be zero but was %d instead: ", spendAmount)
	}

	return txn, totalInput, changeAmount, fees, nil
}

func (bc *Blockchain) CreateMessagingKeyTxn(
	senderPublicKey []byte,
	messagingPublicKey []byte,
	messagingGroupKeyName []byte,
	messagingOwnerKeySignature []byte,
	members []*MessagingGroupMember,
	extraData map[string][]byte,
	minFeeRateNanosPerKB uint64, mempool *DeSoMempool, additionalOutputs []*DeSoOutput) (
	_txn *MsgDeSoTxn, _totalInput uint64, _changeAmount uint64, _fees uint64, _err error) {

	// We don't need to validate info here, so just construct the transaction instead.
	txn := &MsgDeSoTxn{
		PublicKey: senderPublicKey,
		TxnMeta: &MessagingGroupMetadata{
			MessagingPublicKey:    messagingPublicKey,
			MessagingGroupKeyName: messagingGroupKeyName,
			GroupOwnerSignature:   messagingOwnerKeySignature,
			MessagingGroupMembers: members,
		},
		ExtraData: extraData,
		TxOutputs: additionalOutputs,
	}

	// We don't need to make any tweaks to the amount because it's basically
	// a standard "pay per kilobyte" transaction.
	totalInput, spendAmount, changeAmount, fees, err :=
		bc.AddInputsAndChangeToTransaction(txn, minFeeRateNanosPerKB, mempool)
	if err != nil {
		return nil, 0, 0, 0, errors.Wrapf(err, "Blockchain.CreateMessagingKeyTxn: Problem adding inputs: ")
	}

	// Sanity-check that the spendAmount is zero.
	if spendAmount != 0 {
		return nil, 0, 0, 0, fmt.Errorf("Blockchain.CreateMessagingKeyTxn: Spend amount "+
			"should be zero but was %d instead: ", spendAmount)
	}

	return txn, totalInput, changeAmount, fees, nil
}

func (bc *Blockchain) CreateBasicTransferTxnWithDiamonds(
	SenderPublicKey []byte,
	DiamondPostHash *BlockHash,
	DiamondLevel int64,
	// Standard transaction fields
	minFeeRateNanosPerKB uint64, mempool *DeSoMempool, additionalOutputs []*DeSoOutput) (
	_txn *MsgDeSoTxn, _totalInput uint64, _spendAmount uint64, _changeAmount uint64, _fees uint64, _err error) {

	// Create a new UtxoView. If we have access to a mempool object, use it to
	// get an augmented view that factors in pending transactions.
	utxoView, err := NewUtxoView(bc.db, bc.params, bc.postgres, bc.snapshot, bc.eventManager)
	if err != nil {
		return nil, 0, 0, 0, 0, errors.Wrapf(err,
			"Blockchain.CreateBasicTransferTxnWithDiamonds: "+
				"Problem creating new utxo view: ")
	}
	if mempool != nil {
		utxoView, err = mempool.GetAugmentedUniversalView()
		if err != nil {
			return nil, 0, 0, 0, 0, errors.Wrapf(err,
				"Blockchain.CreateBasicTransferTxnWithDiamonds: "+
					"Problem getting augmented UtxoView from mempool: ")
		}
	}

	// Get the post that we are trying to diamond so that we have the receiver public key.
	diamondPostEntry := utxoView.GetPostEntryForPostHash(DiamondPostHash)
	if diamondPostEntry == nil || diamondPostEntry.isDeleted {
		return nil, 0, 0, 0, 0, fmt.Errorf(
			"Blockchain.CreateBasicTransferTxnWithDiamonds: " +
				"Problem getting post entry for post hash")
	}

	blockHeight := bc.blockTip().Height + 1
	desoToTransferNanos, _, err := utxoView.ValidateDiamondsAndGetNumDeSoNanos(
		SenderPublicKey, diamondPostEntry.PosterPublicKey, DiamondPostHash, DiamondLevel, blockHeight)
	if err != nil {
		return nil, 0, 0, 0, 0, errors.Wrapf(
			err, "Blockchain.CreateBasicTransferTxnWithDiamonds: Problem getting deso nanos: ")
	}

	// Build the basic transfer txn.
	txn := &MsgDeSoTxn{
		PublicKey: SenderPublicKey,
		TxnMeta:   &BasicTransferMetadata{},
		TxOutputs: append(additionalOutputs, &DeSoOutput{
			PublicKey:   diamondPostEntry.PosterPublicKey,
			AmountNanos: desoToTransferNanos,
		}),
		// TxInputs and TxOutputs will be set below.
		// This function does not compute a signature.
	}

	// Make a map for the diamond extra data and add it.
	diamondsExtraData := make(map[string][]byte)
	diamondsExtraData[DiamondLevelKey] = IntToBuf(DiamondLevel)
	diamondsExtraData[DiamondPostHashKey] = DiamondPostHash[:]
	txn.ExtraData = diamondsExtraData

	// We don't need to make any tweaks to the amount because it's basically
	// a standard "pay per kilobyte" transaction.
	totalInput, spendAmount, changeAmount, fees, err :=
		bc.AddInputsAndChangeToTransaction(txn, minFeeRateNanosPerKB, mempool)
	if err != nil {
		return nil, 0, 0, 0, 0, errors.Wrapf(
			err, "CreateBasicTransferTxnWithDiamonds: Problem adding inputs: ")
	}
	_ = spendAmount

	// We want our transaction to have at least one input, even if it all
	// goes to change. This ensures that the transaction will not be "replayable."
	if len(txn.TxInputs) == 0 {
		return nil, 0, 0, 0, 0, fmt.Errorf(
			"CreateBasicTransferTxnWithDiamonds: CreatorCoinTransfer txn must have at" +
				" least one input but had zero inputs instead. Try increasing the fee rate.")
	}

	return txn, totalInput, spendAmount, changeAmount, fees, nil
}

func (bc *Blockchain) CreateMaxSpend(
	senderPkBytes []byte, recipientPkBytes []byte, minFeeRateNanosPerKB uint64,
	mempool *DeSoMempool, additionalOutputs []*DeSoOutput) (
	_txn *MsgDeSoTxn, _totalInputAdded uint64, _spendAmount uint64, _fee uint64, _err error) {

	txn := &MsgDeSoTxn{
		PublicKey: senderPkBytes,
		TxnMeta:   &BasicTransferMetadata{},
		// Set a single output with the maximum possible size to ensure we don't
		// underestimate the fee. Note it must be a max size output because outputs
		// are encoded as uvarints.
		TxOutputs: append(additionalOutputs, &DeSoOutput{
			PublicKey:   recipientPkBytes,
			AmountNanos: math.MaxUint64,
		}),
		// TxInputs and TxOutputs will be set below.
		// This function does not compute a signature.
	}

	// Get the spendable UtxoEntrys.
	spendableUtxos, err := bc.GetSpendableUtxosForPublicKey(senderPkBytes, mempool, nil)
	if err != nil {
		return nil, 0, 0, 0, errors.Wrapf(err, "CreateMaxSpend: Problem getting spendable UtxoEntrys: ")
	}

	totalInput := uint64(0)
	for _, utxoEntry := range spendableUtxos {
		amountToAdd := utxoEntry.AmountNanos
		// For Bitcoin burns, we subtract a tiny amount of slippage to the amount we can
		// spend. This makes reorderings more forgiving.
		if utxoEntry.UtxoType == UtxoTypeBitcoinBurn {
			amountToAdd = uint64(float64(amountToAdd) * .999)
		}
		totalInput += amountToAdd
		txn.TxInputs = append(txn.TxInputs, (*DeSoInput)(utxoEntry.UtxoKey))

		// Avoid creating transactions that are ridiculously huge. Note this is smaller
		// than what AddInputsAndChangeToTransaction will allow because we want to leave
		// some breathing room to avoid this transaction getting rejected.
		currentTxnSize := _computeMaxTxSize(txn)
		if currentTxnSize > bc.params.MaxBlockSizeBytes/3 {
			if len(txn.TxInputs) > 0 {
				// Cut off the last input if the transaction just became too large.
				txn.TxInputs = txn.TxInputs[:len(txn.TxInputs)-1]
			}
			break
		}
	}

	txnFee := _computeMaxTxFee(txn, minFeeRateNanosPerKB)

	if totalInput < txnFee {
		return nil, 0, 0, 0, fmt.Errorf("CreateMaxSpend: Total input value %d would "+
			"be less than the fee required to spend it %d", totalInput, txnFee)
	}

	// We have multiple outputs, the last one of which pays the receiver whatever is left after subtracting off
	// the fee. We can just set the value of the dummy output we set up earlier.
	txn.TxOutputs[len(txn.TxOutputs)-1].AmountNanos = totalInput - txnFee

	return txn, totalInput, totalInput - txnFee, txnFee, nil
}

// AddInputsAndChangeToTransaction fetches and adds utxos to the transaction passed
// in to meet the desired spend amount while also satisfying the desired minimum fee
// rate. Additionally, if it's worth it, this function will add a change output
// sending excess DeSo back to the spend public key. Note that the final feerate of the
// transaction after calling this function may exceed the minimum feerate requested.
// This can happen if the signature occupies fewer bytes than the expected maximum
// number of bytes or if the change output occupies fewer bytes than the expected
// maximum (though there could be other ways for this to happen).
//
// The transaction passed in should not have any inputs on it before calling this
// function (an error is returned if it does). Additionally, the output of the
// transaction passed in is assumed to be the amount the caller wishes us to find
// inputs for.
//
// An error is returned if there is not enough input associated with this
// public key to satisfy the transaction's output (subject to the minimum feerate).
func (bc *Blockchain) AddInputsAndChangeToTransaction(
	txArg *MsgDeSoTxn, minFeeRateNanosPerKB uint64, mempool *DeSoMempool) (
	_totalInputAdded uint64, _spendAmount uint64, _totalChangeAdded uint64, _fee uint64, _err error) {

	return bc.AddInputsAndChangeToTransactionWithSubsidy(txArg, minFeeRateNanosPerKB, 0, mempool, 0)
}

func (bc *Blockchain) AddInputsAndChangeToTransactionWithSubsidy(
	txArg *MsgDeSoTxn, minFeeRateNanosPerKB uint64, inputSubsidy uint64, mempool *DeSoMempool, additionalFees uint64) (
	_totalInputAdded uint64, _spendAmount uint64, _totalChangeAdded uint64, _fee uint64, _err error) {

	// The transaction we're working with should never have any inputs
	// set since we'll be setting the inputs here and dealing with a case where
	// inputs are partially set before-hand would significantly complicate this
	// function. So return an error if we find any inputs.
	if len(txArg.TxInputs) > 0 {
		return 0, 0, 0, 0, fmt.Errorf("_computeInputsForTxn: Transaction passed in "+
			"txArg should not have any inputs set but found the found %d inputs",
			len(txArg.TxInputs))
	}

	// The output of the transaction is assumed to be the desired amount the
	// caller wants to find inputs for. Start by computing it.
	spendAmount := uint64(0)
	for _, desoOutput := range txArg.TxOutputs {
		spendAmount += desoOutput.AmountNanos
	}
	// If this is a CreatorCoin buy transaction, add the amount of DeSo the
	// user wants to spend on the buy to the amount of output we're asking this
	// function to provide for us.
	if txArg.TxnMeta.GetTxnType() == TxnTypeCreatorCoin {
		txMeta := txArg.TxnMeta.(*CreatorCoinMetadataa)
		if txMeta.OperationType == CreatorCoinOperationTypeBuy {
			// If this transaction is a buy then we need enough DeSo to
			// cover the buy.
			spendAmount += txMeta.DeSoToSellNanos
		}
	}

	// If this is an NFT Bid txn and the NFT entry is a Buy Now, we add inputs to cover the bid amount.
	if txArg.TxnMeta.GetTxnType() == TxnTypeNFTBid && txArg.TxnMeta.(*NFTBidMetadata).SerialNumber > 0 {
		// Create a new UtxoView. If we have access to a mempool object, use it to
		// get an augmented view that factors in pending transactions.
		var err error
		var utxoView *UtxoView
		if mempool != nil {
			utxoView, err = mempool.GetAugmentedUniversalView()
			if err != nil {
				return 0, 0, 0, 0, errors.Wrapf(err,
					"_computeInputsForTxn: Problem getting augmented UtxoView from mempool: ")
			}
		} else {
			utxoView, err = NewUtxoView(bc.db, bc.params, bc.postgres, bc.snapshot, bc.eventManager)
			if err != nil {
				return 0, 0, 0, 0, errors.Wrapf(err,
					"_computeInputsForTxn: Problem creating new utxo view: ")
			}
		}

		txMeta := txArg.TxnMeta.(*NFTBidMetadata)
		nftKey := MakeNFTKey(txMeta.NFTPostHash, txMeta.SerialNumber)
		nftEntry := utxoView.GetNFTEntryForNFTKey(&nftKey)

		if nftEntry != nil && nftEntry.isDeleted {
			return 0, 0, 0, 0, errors.New(
				"_computeInputsForTxn: nftEntry is deleted")
		}

		if nftEntry != nil && nftEntry.IsBuyNow && nftEntry.BuyNowPriceNanos <= txMeta.BidAmountNanos {
			spendAmount += txMeta.BidAmountNanos
		}
	}

	// Add additional fees to the spend amount.
	spendAmount += additionalFees
	// The public key of the transaction is assumed to be the one set at its
	// top level.
	spendPublicKeyBytes := txArg.PublicKey

	// Make a copy of the transaction. This makes it so that we don't need
	// to modify the passed-in transaction until we're absolutely sure we don't
	// have an error.
	txCopyWithChangeOutput, err := txArg.Copy()
	if err != nil {
		return 0, 0, 0, 0, errors.Wrapf(err, "AddInputsAndChangeToTransaction: ")
	}
	// Since we generally want to compute an upper bound on the transaction
	// size, add a change output to the transaction to factor in the
	// worst-case situation in which a change output is required. This
	// assignment and ones like it that follow should leave the original
	// transaction's outputs/slices unchanged.
	changeOutput := &DeSoOutput{
		PublicKey: make([]byte, btcec.PubKeyBytesLenCompressed),
		// Since we want an upper bound on the transaction size, set the amount
		// to the maximum value since that will induce the serializer to encode
		// a maximum-sized uvarint.
		AmountNanos: math.MaxUint64,
	}
	txCopyWithChangeOutput.TxOutputs = append(txCopyWithChangeOutput.TxOutputs, changeOutput)

	// Get the spendable UtxoEntrys.
	spendableUtxos, err := bc.GetSpendableUtxosForPublicKey(spendPublicKeyBytes, mempool, nil)
	if err != nil {
		return 0, 0, 0, 0, errors.Wrapf(err, "AddInputsAndChangeToTransaction: Problem getting spendable UtxoEntrys: ")
	}

	// Add input utxos to the transaction until we have enough total input to cover
	// the amount we want to spend plus the maximum fee (or until we've exhausted
	// all the utxos available).
	utxoEntriesBeingUsed := []*UtxoEntry{}
	totalInput := inputSubsidy
	for _, utxoEntry := range spendableUtxos {
		// As an optimization, don't worry about the fee until the total input has
		// definitively exceeded the amount we want to spend. We do this because computing
		// the fee each time we add an input would result in N^2 behavior.
		maxAmountNeeded := spendAmount
		if totalInput >= spendAmount {
			maxAmountNeeded += _computeMaxTxFeeWithMaxChange(txCopyWithChangeOutput, minFeeRateNanosPerKB)
		}

		// If the amount of input we have isn't enough to cover our upper bound on
		// the total amount we could need, add an input and continue.
		if totalInput < maxAmountNeeded {
			txCopyWithChangeOutput.TxInputs = append(txCopyWithChangeOutput.TxInputs, (*DeSoInput)(utxoEntry.UtxoKey))
			utxoEntriesBeingUsed = append(utxoEntriesBeingUsed, utxoEntry)

			amountToAdd := utxoEntry.AmountNanos
			// For Bitcoin burns, we subtract a tiny amount of slippage to the amount we can
			// spend. This makes reorderings more forgiving.
			if utxoEntry.UtxoType == UtxoTypeBitcoinBurn {
				amountToAdd = uint64(float64(amountToAdd) * .999)
			}
			totalInput += amountToAdd
			continue
		}

		// If we get here, we know we have enough input to cover the upper bound
		// estimate of our amount needed so break.
		break
	}

	// At this point, utxoEntriesBeingUsed should contain enough to cover the
	// maximum amount we'd need in a worst-case scenario (or as close as we could
	// get to that point). Now we add these utxos to a new transaction in order
	// to properly compute the change we might need.

	// Re-copy the passed-in transaction and re-add all the inputs we deemed
	// were necessary but this time don't add a change output unless it's strictly
	// necessary.
	finalTxCopy, _ := txArg.Copy()
	for _, utxoEntry := range utxoEntriesBeingUsed {
		finalTxCopy.TxInputs = append(finalTxCopy.TxInputs, (*DeSoInput)(utxoEntry.UtxoKey))
	}
	maxFeeWithMaxChange := _computeMaxTxFeeWithMaxChange(finalTxCopy, minFeeRateNanosPerKB)
	if totalInput < (spendAmount + maxFeeWithMaxChange) {
		// In this case the total input we were able to gather for the
		// transaction is insufficient to cover the amount we want to
		// spend plus the fee. Return an error in this case so that
		// either the spend amount or the fee rate can be adjusted.
		return 0, 0, 0, 0, fmt.Errorf("AddInputsAndChangeToTransaction: Sanity check failed: Total "+
			"input %d is not sufficient to "+
			"cover the spend amount (=%d) plus the fee (=%d, feerate=%d, txsize=%d), "+
			"total=%d", totalInput, spendAmount, maxFeeWithMaxChange, minFeeRateNanosPerKB,
			_computeMaxTxSize(finalTxCopy), spendAmount+maxFeeWithMaxChange)
	}

	// Now that we know the input will cover the spend amount plus the fee, add
	// a change output if the value of including one definitely exceeds the cost.
	//
	// Note this is an approximation that will result in change not being included
	// in circumstances where the value of including it is very marginal but that
	// seems OK. It also will short-change the user a bit if their output is not
	// at the maximum size but that seems OK as well. In all of these circumstances
	// the user will get a slightly higher feerate than they asked for which isn't
	// really a problem.
	changeAmount := int64(totalInput) - int64(spendAmount) - int64(maxFeeWithMaxChange)
	if changeAmount > 0 {
		finalTxCopy.TxOutputs = append(finalTxCopy.TxOutputs, &DeSoOutput{
			PublicKey:   spendPublicKeyBytes,
			AmountNanos: uint64(changeAmount),
		})
	} else {
		changeAmount = 0
	}

	// The final fee is what's left after subtracting the spend amount and the
	// change from the total input.
	finalFee := totalInput - spendAmount - uint64(changeAmount)

	// If the final transaction is absolutely huge, return an error.
	finalTxnSize := _computeMaxTxSize(finalTxCopy)
	if finalTxnSize > bc.params.MaxBlockSizeBytes/2 {
		return 0, 0, 0, 0, fmt.Errorf("AddInputsAndChangeToTransaction: "+
			"Transaction size (%d bytes) exceeds the maximum sane amount "+
			"allowed (%d bytes)", finalTxnSize, bc.params.MaxBlockSizeBytes/2)
	}

	// At this point, the inputs cover the (spend amount plus transaction fee)
	// and the change output has been added if needed, with the total fees of
	// the transaction set such that the feerate exceeds the minFeeRatePerKB
	// passed in. Set the inputs and outputs of the transaction passed in and
	// return.
	txArg.TxInputs = finalTxCopy.TxInputs
	txArg.TxOutputs = finalTxCopy.TxOutputs

	return totalInput, spendAmount, uint64(changeAmount), finalFee, nil
}

func (bc *Blockchain) EstimateDefaultFeeRateNanosPerKB(
	medianThreshold float64, minFeeRateNanosPerKB uint64) uint64 {

	// Get the block at the tip of our block chain.
	tipNode := bc.blockTip()
	blockHeight := uint64(tipNode.Height + 1)
	blk, err := GetBlock(tipNode.Hash, bc.db, bc.snapshot)
	if err != nil {
		return minFeeRateNanosPerKB
	}

	// If the block is less than X% full, use the min fee rate.
	blockBytes, err := blk.ToBytes(false /*preSignature*/)
	if err != nil {
		return minFeeRateNanosPerKB
	}
	numBytes := len(blockBytes)
	if float64(numBytes)/float64(bc.params.MaxBlockSizeBytes) < medianThreshold {
		return minFeeRateNanosPerKB
	}

	// If the block is more than X% full, use the maximum between the min
	// fee rate and the median fees of all the transactions in the block.
	utxoView, err := NewUtxoView(bc.db, bc.params, bc.postgres, bc.snapshot, bc.eventManager)
	if err != nil {
		return minFeeRateNanosPerKB
	}
	utxoOps, err := GetUtxoOperationsForBlock(bc.db, bc.snapshot, tipNode.Hash)
	if err != nil {
		return minFeeRateNanosPerKB
	}
	// Compute the hashes for all the transactions.
	txHashes, err := ComputeTransactionHashes(blk.Txns)
	if err != nil {
		return minFeeRateNanosPerKB
	}
	if err := utxoView.DisconnectBlock(blk, txHashes, utxoOps, blockHeight); err != nil {
		return minFeeRateNanosPerKB
	}

	allFeesNanosPerKB := []uint64{}
	for _, txn := range blk.Txns {
		txnBytes, err := txn.ToBytes(false /*preSignature*/)
		if err != nil {
			return minFeeRateNanosPerKB
		}
		numBytesInTxn := len(txnBytes)
		_, _, _, fees, err := utxoView.ConnectTransaction(
			txn, txn.Hash(), int64(numBytesInTxn), tipNode.Height, false /*verifySignatures*/, false /*ignoreUtxos*/)
		if err != nil {
			return minFeeRateNanosPerKB
		}
		allFeesNanosPerKB = append(
			allFeesNanosPerKB, uint64(fees)*1000/uint64(numBytesInTxn))
	}

	// Sort all the fees.
	sort.Slice(allFeesNanosPerKB, func(ii, jj int) bool {
		return allFeesNanosPerKB[ii] < allFeesNanosPerKB[jj]
	})

	// Choose a fee at the middle of the range, which represents the median.
	medianPos := len(allFeesNanosPerKB) / 2

	// Useful for debugging.
	/*
		for _, val := range allFeesNanosPerKB {
			fmt.Printf("%d ", val)
		}
		fmt.Println()
	*/

	if minFeeRateNanosPerKB > allFeesNanosPerKB[medianPos] {
		return minFeeRateNanosPerKB
	}
	return allFeesNanosPerKB[medianPos]
}

//
// Associations
//

func (bc *Blockchain) CreateCreateUserAssociationTxn(
	transactorPublicKey []byte,
	metadata *CreateUserAssociationMetadata,
	extraData map[string][]byte,
	minFeeRateNanosPerKB uint64,
	mempool *DeSoMempool,
	additionalOutputs []*DeSoOutput,
) (
	_txn *MsgDeSoTxn,
	_totalInput uint64,
	_changeAmount uint64,
	_fees uint64,
	_err error,
) {
	// Create a transaction containing the association fields.
	txn := &MsgDeSoTxn{
		PublicKey: transactorPublicKey,
		TxnMeta:   metadata,
		TxOutputs: additionalOutputs,
		ExtraData: extraData,
		// We wait to compute the signature until
		// we've added all the inputs and change.
	}
	return bc._createAssociationTxn(
		"Blockchain.CreateCreateUserAssociationTxn", txn, minFeeRateNanosPerKB, mempool,
	)
}

func (bc *Blockchain) CreateDeleteUserAssociationTxn(
	transactorPublicKey []byte,
	metadata *DeleteUserAssociationMetadata,
	extraData map[string][]byte,
	minFeeRateNanosPerKB uint64,
	mempool *DeSoMempool,
	additionalOutputs []*DeSoOutput,
) (
	_txn *MsgDeSoTxn,
	_totalInput uint64,
	_changeAmount uint64,
	_fees uint64,
	_err error,
) {
	// Create a transaction containing the association fields.
	txn := &MsgDeSoTxn{
		PublicKey: transactorPublicKey,
		TxnMeta:   metadata,
		TxOutputs: additionalOutputs,
		ExtraData: extraData,
		// We wait to compute the signature until
		// we've added all the inputs and change.
	}
	return bc._createAssociationTxn(
		"Blockchain.CreateDeleteUserAssociationTxn", txn, minFeeRateNanosPerKB, mempool,
	)
}

func (bc *Blockchain) CreateCreatePostAssociationTxn(
	transactorPublicKey []byte,
	metadata *CreatePostAssociationMetadata,
	extraData map[string][]byte,
	minFeeRateNanosPerKB uint64,
	mempool *DeSoMempool,
	additionalOutputs []*DeSoOutput,
) (
	_txn *MsgDeSoTxn,
	_totalInput uint64,
	_changeAmount uint64,
	_fees uint64,
	_err error,
) {
	// Create a transaction containing the association fields.
	txn := &MsgDeSoTxn{
		PublicKey: transactorPublicKey,
		TxnMeta:   metadata,
		TxOutputs: additionalOutputs,
		ExtraData: extraData,
		// We wait to compute the signature until
		// we've added all the inputs and change.
	}
	return bc._createAssociationTxn(
		"Blockchain.CreateCreatePostAssociationTxn", txn, minFeeRateNanosPerKB, mempool,
	)
}

func (bc *Blockchain) CreateDeletePostAssociationTxn(
	transactorPublicKey []byte,
	metadata *DeletePostAssociationMetadata,
	extraData map[string][]byte,
	minFeeRateNanosPerKB uint64,
	mempool *DeSoMempool,
	additionalOutputs []*DeSoOutput,
) (
	_txn *MsgDeSoTxn,
	_totalInput uint64,
	_changeAmount uint64,
	_fees uint64,
	_err error,
) {
	// Create a transaction containing the association fields.
	txn := &MsgDeSoTxn{
		PublicKey: transactorPublicKey,
		TxnMeta:   metadata,
		TxOutputs: additionalOutputs,
		ExtraData: extraData,
		// We wait to compute the signature until
		// we've added all the inputs and change.
	}
	return bc._createAssociationTxn(
		"Blockchain.CreateDeletePostAssociationTxn", txn, minFeeRateNanosPerKB, mempool,
	)
}

func (bc *Blockchain) _createAssociationTxn(
	callingFuncName string,
	txn *MsgDeSoTxn,
	minFeeRateNanosPerKB uint64,
	mempool *DeSoMempool,
) (
	_txn *MsgDeSoTxn,
	_totalInput uint64,
	_changeAmount uint64,
	_fees uint64,
	_err error,
) {
	// Create a new UtxoView. If we have access to a mempool object, use
	// it to get an augmented view that factors in pending transactions.
	utxoView, err := NewUtxoView(bc.db, bc.params, bc.postgres, bc.snapshot)
	if err != nil {
		return nil, 0, 0, 0, fmt.Errorf(
			"%s: problem creating new utxo view: %v", callingFuncName, err,
		)
	}
	if mempool != nil {
		utxoView, err = mempool.GetAugmentedUniversalView()
		if err != nil {
			return nil, 0, 0, 0, fmt.Errorf(
				"%s: problem getting augmented utxo view from mempool: %v", callingFuncName, err,
			)
		}
	}

	// Validate transaction metadata.
	switch txn.TxnMeta.GetTxnType() {
	case TxnTypeCreateUserAssociation:
		err = utxoView.IsValidCreateUserAssociationMetadata(txn.PublicKey, txn.TxnMeta.(*CreateUserAssociationMetadata))
	case TxnTypeDeleteUserAssociation:
		err = utxoView.IsValidDeleteUserAssociationMetadata(txn.PublicKey, txn.TxnMeta.(*DeleteUserAssociationMetadata))
	case TxnTypeCreatePostAssociation:
		err = utxoView.IsValidCreatePostAssociationMetadata(txn.PublicKey, txn.TxnMeta.(*CreatePostAssociationMetadata))
	case TxnTypeDeletePostAssociation:
		err = utxoView.IsValidDeletePostAssociationMetadata(txn.PublicKey, txn.TxnMeta.(*DeletePostAssociationMetadata))
	default:
		err = errors.New("invalid txn type")
	}
	if err != nil {
		return nil, 0, 0, 0, fmt.Errorf("%s: %v", callingFuncName, err)
	}

	// We don't need to make any tweaks to the amount because
	// it's basically a standard "pay per kilobyte" transaction.
	totalInput, spendAmount, changeAmount, fees, err := bc.AddInputsAndChangeToTransaction(
		txn, minFeeRateNanosPerKB, mempool,
	)
	if err != nil {
		return nil, 0, 0, 0, fmt.Errorf(
			"%s: problem adding inputs: %v", callingFuncName, err,
		)
	}

	// Validate that the transaction has at least one input, even if it all goes
	// to change. This ensures that the transaction will not be "replayable."
	if len(txn.TxInputs) == 0 {
		return nil, 0, 0, 0, fmt.Errorf(
			"%s: txn has zero inputs, try increasing the fee rate", callingFuncName,
		)
	}

	// Sanity-check that the spendAmount is zero.
	if spendAmount != 0 {
		return nil, 0, 0, 0, fmt.Errorf(
			"%s: spend amount is non-zero: %d", callingFuncName, spendAmount,
		)
	}
	return txn, totalInput, changeAmount, fees, nil
}<|MERGE_RESOLUTION|>--- conflicted
+++ resolved
@@ -2026,7 +2026,7 @@
 		// This is needed for disconnects, otherwise GetBlock() will fail (e.g. when we reorg).
 		if err == nil {
 			err = bc.db.Update(func(txn *badger.Txn) error {
-				if err := PutBlockWithTxn(txn, nil, desoBlock); err != nil {
+				if err := PutBlockWithTxn(txn, nil, desoBlock, bc.eventManager); err != nil {
 					return errors.Wrapf(err, "ProcessBlock: Problem putting block with txns")
 				}
 				return nil
@@ -2597,12 +2597,7 @@
 		hash := *bc.bestChain[ii].Hash
 		height := uint64(bc.bestChain[ii].Height)
 		err := bc.db.Update(func(txn *badger.Txn) error {
-<<<<<<< HEAD
-			utxoView, err := NewUtxoView(bc.db, bc.params, bc.postgres, nil, bc.eventManager)
-=======
-
-			utxoView, err := NewUtxoView(bc.db, bc.params, bc.postgres, snap)
->>>>>>> 1bd4a754
+			utxoView, err := NewUtxoView(bc.db, bc.params, bc.postgres, snap, bc.eventManager)
 			if err != nil {
 				return err
 			}
@@ -2638,19 +2633,14 @@
 			}
 
 			// Set the best node hash to the new tip.
-<<<<<<< HEAD
-			if err := PutBestHashWithTxn(txn, nil, &prevHash, ChainTypeDeSoBlock, bc.eventManager); err != nil {
-				return err
-=======
 			if bc.postgres != nil {
 				if err := bc.postgres.UpsertChain(MAIN_CHAIN, &prevHash); err != nil {
 					return err
 				}
 			} else {
-				if err := PutBestHashWithTxn(txn, snap, &prevHash, ChainTypeDeSoBlock); err != nil {
+				if err := PutBestHashWithTxn(txn, snap, &prevHash, ChainTypeDeSoBlock, bc.eventManager); err != nil {
 					return err
 				}
->>>>>>> 1bd4a754
 			}
 
 			// Delete the utxo operations for the blocks we're detaching since we don't need
@@ -2665,10 +2655,6 @@
 
 			// Revert the detached block's status to StatusHeaderValidated and save the blockNode to the db.
 			node.Status = StatusHeaderValidated
-<<<<<<< HEAD
-			if err := PutHeightHashToNodeInfoWithTxn(txn, nil, node, false, bc.eventManager); err != nil {
-				return errors.Wrapf(err, "DisconnectBlocksToHeight: Problem deleting height hash to node info")
-=======
 			if bc.postgres != nil {
 				if err := bc.postgres.DeleteTransactionsForBlock(blockToDetach, node); err != nil {
 					return err
@@ -2677,10 +2663,9 @@
 					return err
 				}
 			} else {
-				if err := PutHeightHashToNodeInfoWithTxn(txn, snap, node, false); err != nil {
+				if err := PutHeightHashToNodeInfoWithTxn(txn, snap, node, false, bc.eventManager); err != nil {
 					return errors.Wrapf(err, "DisconnectBlocksToHeight: Problem deleting height hash to node info")
 				}
->>>>>>> 1bd4a754
 			}
 
 			// If we have a Server object then call its function
@@ -5187,7 +5172,7 @@
 ) {
 	// Create a new UtxoView. If we have access to a mempool object, use
 	// it to get an augmented view that factors in pending transactions.
-	utxoView, err := NewUtxoView(bc.db, bc.params, bc.postgres, bc.snapshot)
+	utxoView, err := NewUtxoView(bc.db, bc.params, bc.postgres, bc.snapshot, bc.eventManager)
 	if err != nil {
 		return nil, 0, 0, 0, fmt.Errorf(
 			"%s: problem creating new utxo view: %v", callingFuncName, err,
