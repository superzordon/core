package lib

import (
	"bytes"
	"encoding/hex"
	"fmt"
	"net"
	"reflect"
	"runtime"
	"strings"
	"sync/atomic"
	"time"

	"github.com/decred/dcrd/lru"

	"github.com/DataDog/datadog-go/statsd"

	"github.com/btcsuite/btcd/addrmgr"
	chainlib "github.com/btcsuite/btcd/blockchain"
	"github.com/btcsuite/btcd/wire"
	"github.com/davecgh/go-spew/spew"
	"github.com/deso-protocol/go-deadlock"
	"github.com/dgraph-io/badger/v3"
	"github.com/golang/glog"
	"github.com/pkg/errors"
)

// ServerMessage is the core data structure processed by the Server in its main
// loop.
type ServerMessage struct {
	Peer      *Peer
	Msg       DeSoMessage
	ReplyChan chan *ServerReply
}

// GetDataRequestInfo is a data structure used to keep track of which transactions
// we've requested from a Peer.
type GetDataRequestInfo struct {
	PeerWhoSentInv *Peer
	TimeRequested  time.Time
}

// ServerReply is used to signal to outside programs that a particular ServerMessage
// they may have been waiting on has been processed.
type ServerReply struct {
}

// Server is the core of the DeSo node. It effectively runs a single-threaded
// main loop that processes transactions from other peers and responds to them
// accordingly. Probably the best place to start looking is the messageHandler
// function.
type Server struct {
	cmgr          *ConnectionManager
	blockchain    *Blockchain
	snapshot      *Snapshot
	forceChecksum bool
	mempool       *DeSoMempool
	miner         *DeSoMiner
	blockProducer *DeSoBlockProducer
	eventManager  *EventManager
	TxIndex       *TXIndex

	// All messages received from peers get sent from the ConnectionManager to the
	// Server through this channel.
	//
	// Generally, the
	// ConnectionManager is responsible for managing the connections to all the peers,
	// but when it receives a message from one of them, it forwards it to the Server
	// on this channel to actually process (acting as a router in that way).
	//
	// In addition to messages from peers, the ConnectionManager will also send control
	// messages to notify the Server e.g. when a Peer connects or disconnects so that
	// the Server can take action appropriately.
	incomingMessages chan *ServerMessage
	// inventoryBeingProcessed keeps track of the inventory (hashes of blocks and
	// transactions) that we've recently processed from peers. It is useful for
	// avoiding situations in which we re-fetch the same data from many peers.
	// For example, if we get the same Block inv message from multiple peers,
	// adding it to this map and checking this map before replying will make it
	// so that we only send a reply to the first peer that sent us the inv, which
	// is more efficient.
	inventoryBeingProcessed lru.Cache
	// hasRequestedSync indicates whether we've bootstrapped our mempool
	// by requesting all mempool transactions from a
	// peer. It's initially false
	// when the server boots up but gets set to true after we make a Mempool
	// request once we're fully synced.
	// The waitGroup is used to manage the cleanup of the Server.
	waitGroup deadlock.WaitGroup

	// During initial block download, we request headers and blocks from a single
	// peer. Note: These fields should only be accessed from the messageHandler thread.
	//
	// TODO: This could be much faster if we were to download blocks in parallel
	// rather than from a single peer but it won't be a problem until later, at which
	// point we can make the optimization.
	SyncPeer *Peer

	// If we're syncing state using hypersync, we'll keep track of the progress using HyperSyncProgress.
	// It stores information about all the prefixes that we're fetching. The way that HyperSyncProgress
	// is organized allows for multi-peer state synchronization. In such case, we would assign prefixes
	// to different peers. Whenever we assign a prefix to a peer, we would append a SyncProgressPrefix
	// struct to the HyperSyncProgress.PrefixProgress array.
	HyperSyncProgress SyncProgress
	// How long we wait on a transaction we're fetching before giving
	// up on it. Note this doesn't apply to blocks because they have their own
	// process for retrying that differs from transactions, which are
	// more best-effort than blocks.
	requestTimeoutSeconds uint32

	// dataLock protects requestedTxns and requestedBlocks
	dataLock deadlock.Mutex

	// requestedTransactions contains hashes of transactions for which we have
	// requested data but have not yet received a response.
	requestedTransactionsMap map[BlockHash]*GetDataRequestInfo

	// addrsToBroadcast is a list of all the addresses we've received from valid addr
	// messages that we intend to broadcast to our peers. It is organized as:
	// <recipient address> -> <list of addresses we received from that recipient>.
	//
	// It is organized in this way so that we can limit the number of addresses we
	// are distributing for a single peer to avoid a DOS attack.
	addrsToBroadcastLock deadlock.RWMutex
	addrsToBroadcastt    map[string][]*SingleAddr

	// When set to true, we disable the ConnectionManager
	DisableNetworking bool

	// When set to true, transactions created on this node will be ignored.
	ReadOnlyMode                 bool
	IgnoreInboundPeerInvMessages bool

	// Becomes true after the node has processed its first transaction bundle from
	// any peer. This is useful in a deployment setting because it makes it so that
	// a health check can wait until this value becomes true.
	hasProcessedFirstTransactionBundle bool

	statsdClient *statsd.Client

	Notifier *Notifier

	// nodeMessageChannel is used to restart the node that's currently running this server.
	// It is basically a backlink to the node that calls Stop() and Start().
	nodeMessageChannel chan NodeMessage

	shutdown int32
	// timer is a helper variable that allows timing events for development purposes.
	// It can be used to find computational bottlenecks.
	timer *Timer

	stateChangeSyncer *StateChangeSyncer
}

func (srv *Server) HasProcessedFirstTransactionBundle() bool {
	return srv.hasProcessedFirstTransactionBundle
}

// ResetRequestQueues resets all the request queues.
func (srv *Server) ResetRequestQueues() {
	srv.dataLock.Lock()
	defer srv.dataLock.Unlock()

	glog.V(2).Infof("Server.ResetRequestQueues: Resetting request queues")

	srv.requestedTransactionsMap = make(map[BlockHash]*GetDataRequestInfo)
}

// dataLock must be acquired for writing before calling this function.
func (srv *Server) _removeRequest(hash *BlockHash) {
	// Just be lazy and remove the hash from everything indiscriminately to
	// make sure it's good and purged.
	delete(srv.requestedTransactionsMap, *hash)

	invVect := &InvVect{
		Type: InvTypeTx,
		Hash: *hash,
	}
	srv.inventoryBeingProcessed.Delete(*invVect)
}

// dataLock must be acquired for writing before calling this function.
func (srv *Server) _expireRequests() {
	// TODO: It could in theory get slow to do brute force iteration over everything
	// we've requested but not yet received, which is what we do below. But we'll
	// wait until we actually have an issue with it before optimizing it, since it
	// could also be fine. Just watch out for it.

	timeout := time.Duration(int64(srv.requestTimeoutSeconds) * int64(time.Second))
	for hashIter, requestInfo := range srv.requestedTransactionsMap {
		// Note that it's safe to use the hash iterator here because _removeRequest
		// doesn't take a reference to it.
		if requestInfo.TimeRequested.Add(timeout).After(time.Now()) {
			srv._removeRequest(&hashIter)
		}
	}
}

// ExpireRequests checks to see if any requests have expired and removes them if so.
func (srv *Server) ExpireRequests() {
	srv.dataLock.Lock()
	defer srv.dataLock.Unlock()

	srv._expireRequests()
}

// TODO: The hallmark of a messy non-law-of-demeter-following interface...
func (srv *Server) GetBlockchain() *Blockchain {
	return srv.blockchain
}

// TODO: The hallmark of a messy non-law-of-demeter-following interface...
func (srv *Server) GetMempool() *DeSoMempool {
	return srv.mempool
}

// TODO: The hallmark of a messy non-law-of-demeter-following interface...
func (srv *Server) GetBlockProducer() *DeSoBlockProducer {
	return srv.blockProducer
}

// TODO: The hallmark of a messy non-law-of-demeter-following interface...
func (srv *Server) GetConnectionManager() *ConnectionManager {
	return srv.cmgr
}

// TODO: The hallmark of a messy non-law-of-demeter-following interface...
func (srv *Server) GetMiner() *DeSoMiner {
	return srv.miner
}

func (srv *Server) BroadcastTransaction(txn *MsgDeSoTxn) ([]*MempoolTx, error) {
	// Use the backendServer to add the transaction to the mempool and
	// relay it to peers. When a transaction is created by the user there
	// is no need to consider a rateLimit and also no need to verifySignatures
	// because we generally will have done that already.
	mempoolTxs, err := srv._addNewTxn(nil /*peer*/, txn, false /*rateLimit*/, false /*verifySignatures*/)
	if err != nil {
		return nil, errors.Wrapf(err, "BroadcastTransaction: ")
	}

	// At this point, we know the transaction has been run through the mempool.
	// Now wait for an update of the ReadOnlyUtxoView so we don't break anything.
	srv.mempool.BlockUntilReadOnlyViewRegenerated()

	return mempoolTxs, nil
}

func (srv *Server) VerifyAndBroadcastTransaction(txn *MsgDeSoTxn) error {
	// Grab the block tip and use it as the height for validation.
	blockHeight := srv.blockchain.BlockTip().Height
	err := srv.blockchain.ValidateTransaction(
		txn,
		// blockHeight is set to the next block since that's where this
		// transaction will be mined at the earliest.
		blockHeight+1,
		true,
		srv.mempool)
	if err != nil {
		return fmt.Errorf("VerifyAndBroadcastTransaction: Problem validating txn: %v", err)
	}

	if _, err := srv.BroadcastTransaction(txn); err != nil {
		return fmt.Errorf("VerifyAndBroadcastTransaction: Problem broadcasting txn: %v", err)
	}

	return nil
}

type NodeSyncType string

const (
	// Note that "any" forces the node to be archival in order to remain
	// backwards-compatible with the rest of the network. This may change
	// in the future.
	NodeSyncTypeAny               = "any"
	NodeSyncTypeBlockSync         = "blocksync"
	NodeSyncTypeHyperSyncArchival = "hypersync-archival"
	NodeSyncTypeHyperSync         = "hypersync"
)

func IsNodeArchival(syncType NodeSyncType) bool {
	return syncType == NodeSyncTypeAny ||
		syncType == NodeSyncTypeHyperSyncArchival ||
		syncType == NodeSyncTypeBlockSync
}

func NodeCanHypersyncState(syncType NodeSyncType) bool {
	// We can hypersync state from another node in all cases except
	// where block sync is required.
	return syncType != NodeSyncTypeBlockSync
}

func ValidateHyperSyncFlags(isHypersync bool, syncType NodeSyncType) {
	if syncType != NodeSyncTypeAny &&
		syncType != NodeSyncTypeBlockSync &&
		syncType != NodeSyncTypeHyperSyncArchival &&
		syncType != NodeSyncTypeHyperSync {
		glog.Fatalf("Unrecognized --sync-type flag %v", syncType)
	}
	if !isHypersync &&
		syncType == NodeSyncTypeHyperSync {
		glog.Fatal("Cannot set --sync-type=hypersync without also setting --hypersync=true")
	}
	if !isHypersync &&
		syncType == NodeSyncTypeHyperSyncArchival {
		glog.Fatal("Cannot set --sync-type=hypersync-archival without also setting --hypersync=true")
	}
}

// NewServer initializes all of the internal data structures. Right now this basically
// looks as follows:
//   - ConnectionManager starts and keeps track of peers.
//   - When messages are received from peers, they get forwarded on a channel to
//     the Server to handle them. In that sense the ConnectionManager is basically
//     just acting as a router.
//   - When the Server receives a message from a peer, it can do any of the following:
//   - Take no action.
//   - Use the Blockchain data structure to validate the transaction or update the
//     Blockchain data structure.
//   - Send a new message. This can be a message directed back to that actually sent this
//     message or it can be a message to another peer for whatever reason. When a message
//     is sent in this way it can also have a deadline on it that the peer needs to
//     respond by or else it will be disconnected.
//   - Disconnect the peer. In this case the ConnectionManager gets notified about the
//     disconnection and may opt to replace the now-disconnected peer with a new peer.
//     This happens for example when an outbound peer is disconnected in order to
//     maintain TargetOutboundPeers.
//   - The server could also receive a control message that a peer has been disconnected.
//     This can be useful to the server if, for example, it was expecting a response from
//     a particular peer, which could be the case in initial block download where a single
//     sync peer is used.
//
// TODO: Refactor all these arguments into a config object or something.
func NewServer(
	_params *DeSoParams,
	_listeners []net.Listener,
	_desoAddrMgr *addrmgr.AddrManager,
	_connectIps []string,
	_db *badger.DB,
	postgres *Postgres,
	_targetOutboundPeers uint32,
	_maxInboundPeers uint32,
	_minerPublicKeys []string,
	_numMiningThreads uint64,
	_limitOneInboundConnectionPerIP bool,
	_hyperSync bool,
	_syncType NodeSyncType,
	_maxSyncBlockHeight uint32,
	_disableEncoderMigrations bool,
	_rateLimitFeerateNanosPerKB uint64,
	_minFeeRateNanosPerKB uint64,
	_stallTimeoutSeconds uint64,
	_maxBlockTemplatesToCache uint64,
	_minBlockUpdateIntervalSeconds uint64,
	_blockCypherAPIKey string,
	_runReadOnlyUtxoViewUpdater bool,
	_snapshotBlockHeightPeriod uint64,
	_dataDir string,
	_mempoolDumpDir string,
	_disableNetworking bool,
	_readOnlyMode bool,
	_ignoreInboundPeerInvMessages bool,
	statsd *statsd.Client,
	_blockProducerSeed string,
	_trustedBlockProducerPublicKeys []string,
	_trustedBlockProducerStartHeight uint64,
	eventManager *EventManager,
	_nodeMessageChan chan NodeMessage,
	_forceChecksum bool,
	_stateChangeFilePath string) (
	_srv *Server, _err error, _shouldRestart bool) {

	var err error

	// Only initialize state change syncer if the directories are defined.
	var stateChangeSyncer *StateChangeSyncer
	if _stateChangeFilePath != "" {
		// Create the state change syncer to handle syncing state changes to disk, and assign some of its methods
		// to the event manager.
		stateChangeSyncer = NewStateChangeSyncer(_stateChangeFilePath, _syncType)
		eventManager.OnStateSyncerOperation(stateChangeSyncer._handleStateSyncerOperation)
		eventManager.OnStateSyncerFlushed(stateChangeSyncer._handleStateSyncerFlush)
	}

	// Setup snapshot
	var _snapshot *Snapshot
	shouldRestart := false
	archivalMode := false
	if _hyperSync {
		_snapshot, err, shouldRestart = NewSnapshot(_db, _dataDir, _snapshotBlockHeightPeriod,
<<<<<<< HEAD
			false, false, _params, _disableEncoderMigrations, eventManager)
=======
			false, false, _params, _disableEncoderMigrations, false)
>>>>>>> 96f6e9a3
		if err != nil {
			panic(err)
		}
	}

	// We only set archival mode true if we're a hypersync node.
	if IsNodeArchival(_syncType) {
		archivalMode = true
	}

	// Create an empty Server object here so we can pass a reference to it to the
	// ConnectionManager.
	srv := &Server{
		DisableNetworking:            _disableNetworking,
		ReadOnlyMode:                 _readOnlyMode,
		IgnoreInboundPeerInvMessages: _ignoreInboundPeerInvMessages,
		snapshot:                     _snapshot,
		nodeMessageChannel:           _nodeMessageChan,
		forceChecksum:                _forceChecksum,
	}

	if stateChangeSyncer != nil {
		srv.stateChangeSyncer = stateChangeSyncer
	}

	// The same timesource is used in the chain data structure and in the connection
	// manager. It just takes and keeps track of the median time among our peers so
	// we can keep a consistent clock.
	timesource := chainlib.NewMedianTime()

	// Create a new connection manager but note that it won't be initialized until Start().
	_incomingMessages := make(chan *ServerMessage, (_targetOutboundPeers+_maxInboundPeers)*3)
	_cmgr := NewConnectionManager(
		_params, _desoAddrMgr, _listeners, _connectIps, timesource,
		_targetOutboundPeers, _maxInboundPeers, _limitOneInboundConnectionPerIP,
		_hyperSync, _syncType, _stallTimeoutSeconds, _minFeeRateNanosPerKB,
		_incomingMessages, srv)

	// Set up the blockchain data structure. This is responsible for accepting new
	// blocks, keeping track of the best chain, and keeping all of that state up
	// to date on disk.
	//
	// If this is the first time this data structure is being initialized, it will
	// contain only the genesis block. Otherwise it loads all of the block headers
	// (actually BlockNode's) from the db into memory, which is a somewhat heavy-weight
	// operation.
	//
	// TODO: Would be nice if this heavier-weight operation were moved to Start() to
	// keep this constructor fast.
	srv.eventManager = eventManager
	eventManager.OnBlockConnected(srv._handleBlockMainChainConnectedd)
	eventManager.OnBlockAccepted(srv._handleBlockAccepted)
	eventManager.OnBlockDisconnected(srv._handleBlockMainChainDisconnectedd)

	_chain, err := NewBlockchain(
		_trustedBlockProducerPublicKeys, _trustedBlockProducerStartHeight, _maxSyncBlockHeight,
		_params, timesource, _db, postgres, eventManager, _snapshot, archivalMode)
	if err != nil {
		return nil, errors.Wrapf(err, "NewServer: Problem initializing blockchain"), true
	}

	glog.V(1).Infof("Initialized chain: Best Header Height: %d, Header Hash: %s, Header CumWork: %s, Best Block Height: %d, Block Hash: %s, Block CumWork: %s",
		_chain.headerTip().Height,
		hex.EncodeToString(_chain.headerTip().Hash[:]),
		hex.EncodeToString(BigintToHash(_chain.headerTip().CumWork)[:]),
		_chain.blockTip().Height,
		hex.EncodeToString(_chain.blockTip().Hash[:]),
		hex.EncodeToString(BigintToHash(_chain.blockTip().CumWork)[:]))

	if srv.stateChangeSyncer != nil {
		srv.stateChangeSyncer.BlockHeight = uint64(_chain.headerTip().Height)
	}

	// Create a mempool to store transactions until they're ready to be mined into
	// blocks.
	_mempool := NewDeSoMempool(_chain, _rateLimitFeerateNanosPerKB,
		_minFeeRateNanosPerKB, _blockCypherAPIKey, _runReadOnlyUtxoViewUpdater, _dataDir,
		_mempoolDumpDir, false)

	// Useful for debugging. Every second, it outputs the contents of the mempool
	// and the contents of the addrmanager.
	/*
		go func() {
			time.Sleep(3 * time.Second)
			for {
				glog.V(2).Infof("Current mempool txns: ")
				counter := 0
				for kk, mempoolTx := range _mempool.poolMap {
					kkCopy := kk
					glog.V(2).Infof("\t%d: < %v: %v >", counter, &kkCopy, mempoolTx)
					counter++
				}
				glog.V(2).Infof("Current addrs: ")
				for ii, na := range srv.cmgr.AddrMgr.GetAllAddrs() {
					glog.V(2).Infof("Addr %d: <%s:%d>", ii, na.IP.String(), na.Port)
				}
				time.Sleep(1 * time.Second)
			}
		}()
	*/

	// Initialize the BlockProducer
	// TODO(miner): Should figure out a way to get this into main.
	var _blockProducer *DeSoBlockProducer
	if _maxBlockTemplatesToCache > 0 {
		_blockProducer, err = NewDeSoBlockProducer(
			_minBlockUpdateIntervalSeconds, _maxBlockTemplatesToCache,
			_blockProducerSeed,
			_mempool, _chain,
			_params, postgres)
		if err != nil {
			panic(err)
		}
		go func() {
			_blockProducer.Start()
		}()
	}

	// TODO(miner): Make the miner its own binary and pull it out of here.
	// Don't start the miner unless miner public keys are set.
	if _numMiningThreads <= 0 {
		_numMiningThreads = uint64(runtime.NumCPU())
	}
	_miner, err := NewDeSoMiner(_minerPublicKeys, uint32(_numMiningThreads), _blockProducer, _params)
	if err != nil {
		return nil, errors.Wrapf(err, "NewServer: "), true
	}
	// If we only want to sync to a specific block height, we would disable the miner.
	// _maxSyncBlockHeight is used for development.
	if _maxSyncBlockHeight > 0 {
		_miner = nil
	}

	// Set all the fields on the Server object.
	srv.cmgr = _cmgr
	srv.blockchain = _chain
	srv.mempool = _mempool
	srv.miner = _miner
	srv.blockProducer = _blockProducer
	srv.incomingMessages = _incomingMessages
	// Make this hold a multiple of what we hold for individual peers.
	srv.inventoryBeingProcessed = lru.NewCache(maxKnownInventory)
	srv.requestTimeoutSeconds = 10

	srv.statsdClient = statsd

	// TODO: Make this configurable
	//srv.Notifier = NewNotifier(_chain, postgres)
	//srv.Notifier.Start()

	// Start statsd reporter
	if srv.statsdClient != nil {
		srv.StartStatsdReporter()
	}

	// Initialize the addrs to broadcast map.
	srv.addrsToBroadcastt = make(map[string][]*SingleAddr)

	// This will initialize the request queues.
	srv.ResetRequestQueues()

	// Initialize the timer struct.
	timer := &Timer{}
	timer.Initialize()
	srv.timer = timer

	// If shouldRestart is true, it means that the state checksum is likely corrupted, and we need to enter a recovery mode.
	// This can happen if the node was terminated mid-operation last time it was running. The recovery process rolls back
	// blocks to the beginning of the current snapshot epoch and resets to the state checksum to the epoch checksum.
	if shouldRestart {
		stateChangeSyncer.Reset()
		glog.Errorf(CLog(Red, "NewServer: Forcing a rollback to the last snapshot epoch because node was not closed "+
			"properly last time"))
		if err := _snapshot.ForceResetToLastSnapshot(_chain); err != nil {
			return nil, errors.Wrapf(err, "NewServer: Problem in ForceResetToLastSnapshot"), true
		}
	}

	return srv, nil, shouldRestart
}

func (srv *Server) _handleGetHeaders(pp *Peer, msg *MsgDeSoGetHeaders) {
	glog.V(1).Infof("Server._handleGetHeadersMessage: called with locator: (%v), "+
		"stopHash: (%v) from Peer %v", msg.BlockLocator, msg.StopHash, pp)

	// Ignore GetHeaders requests we're still syncing.
	if srv.blockchain.isSyncing() {
		chainState := srv.blockchain.chainState()
		glog.V(1).Infof("Server._handleGetHeadersMessage: Ignoring GetHeaders from Peer %v"+
			"because node is syncing with ChainState (%v)", pp, chainState)
		return
	}

	// Find the most recent known block in the best block chain based
	// on the block locator and fetch all of the headers after it until either
	// MaxHeadersPerMsg have been fetched or the provided stop
	// hash is encountered. Note that the headers we return are based on
	// our best *block* chain not our best *header* chain. The reason for
	// this is that the peer will likely follow up this request by asking
	// us for the blocks corresponding to the headers and we need to be
	// able to deliver them in this case.
	//
	// Use the block after the genesis block if no other blocks in the
	// provided locator are known. This does mean the client will start
	// over with the genesis block if unknown block locators are provided.
	headers := srv.blockchain.LocateBestBlockChainHeaders(msg.BlockLocator, msg.StopHash)

	// Send found headers to the requesting peer.
	blockTip := srv.blockchain.blockTip()
	pp.AddDeSoMessage(&MsgDeSoHeaderBundle{
		Headers:   headers,
		TipHash:   blockTip.Hash,
		TipHeight: blockTip.Height,
	}, false)
	glog.V(2).Infof("Server._handleGetHeadersMessage: Replied to GetHeaders request "+
		"with response headers: (%v), tip hash (%v), tip height (%d) from Peer %v",
		headers, blockTip.Hash, blockTip.Height, pp)
}

// GetSnapshot is used for sending MsgDeSoGetSnapshot messages to peers. We will
// check if the passed peer has been assigned to an in-progress prefix and if so,
// we will request a snapshot data chunk from them. Otherwise, we will assign a
// new prefix to that peer.
func (srv *Server) GetSnapshot(pp *Peer) {

	// Start the timer to measure how much time passes from a GetSnapshot msg to
	// a SnapshotData message.
	srv.timer.Start("Get Snapshot")

	var prefix []byte
	var lastReceivedKey []byte

	// We will try to determine if the provided peer has been assigned a prefix.
	// Iterate over all incomplete prefixes in the HyperSyncProgress and see if
	// any of them has been assigned to the peer.
	syncingPrefix := false
	for _, prefixProgress := range srv.HyperSyncProgress.PrefixProgress {
		if prefixProgress.Completed {
			continue
		}
		prefix = prefixProgress.Prefix
		lastReceivedKey = prefixProgress.LastReceivedKey
		syncingPrefix = true
		if prefixProgress.PrefixSyncPeer.ID == pp.ID {
			prefix = prefixProgress.Prefix
			lastReceivedKey = prefixProgress.LastReceivedKey
			syncingPrefix = true
			break
		} else {
			glog.V(1).Infof("GetSnapshot: switching peers on prefix (%v), previous peer ID (%v) "+
				"current peer ID (%v)", prefixProgress.Prefix, prefixProgress.PrefixSyncPeer.ID, pp.ID)
			// TODO: Should disable the previous sync peer here somehow

			prefixProgress.PrefixSyncPeer.ID = pp.ID
		}
	}

	// If peer isn't assigned to any prefix, we will assign him now.
	if !syncingPrefix {
		// We will assign the peer to a non-existent prefix.
		for _, prefix = range StatePrefixes.StatePrefixesList {
			exists := false
			for _, prefixProgress := range srv.HyperSyncProgress.PrefixProgress {
				if reflect.DeepEqual(prefix, prefixProgress.Prefix) {
					exists = true
					break
				}
			}
			// If prefix doesn't exist in our prefix progress struct, append new progress tracker
			// and assign it to the current peer.
			if !exists {
				srv.HyperSyncProgress.PrefixProgress = append(srv.HyperSyncProgress.PrefixProgress, &SyncPrefixProgress{
					PrefixSyncPeer:  pp,
					Prefix:          prefix,
					LastReceivedKey: prefix,
					Completed:       false,
				})
				lastReceivedKey = prefix
				syncingPrefix = true
				break
			}
		}
		// If no prefix was found, we error and return because the state is already synced.
		if !syncingPrefix {
			glog.Errorf("Server.GetSnapshot: Error selecting a prefix for peer %v "+
				"all prefixes are synced", pp)
			return
		}
	}
	// If operationQueueSemaphore is full, we are already storing too many chunks in memory. Block the thread while
	// we wait for the queue to clear up.
	srv.snapshot.operationQueueSemaphore <- struct{}{}
	// Now send a message to the peer to fetch the snapshot chunk.
	pp.AddDeSoMessage(&MsgDeSoGetSnapshot{
		SnapshotStartKey: lastReceivedKey,
	}, false)

	glog.V(2).Infof("Server.GetSnapshot: Sending a GetSnapshot message to peer (%v) "+
		"with Prefix (%v) and SnapshotStartEntry (%v)", pp, prefix, lastReceivedKey)
}

// GetBlocksToStore is part of the archival mode, which makes the node download all historical blocks after completing
// hypersync. We will go through all blocks corresponding to the snapshot and download the blocks.
func (srv *Server) GetBlocksToStore(pp *Peer) {
	glog.V(2).Infof("GetBlocksToStore: Calling for peer (%v)", pp)

	if srv.blockchain.ChainState() != SyncStateSyncingHistoricalBlocks {
		glog.Errorf("GetBlocksToStore: Called even though all blocks have already been downloaded. This " +
			"shouldn't happen.")
		return
	}

	// Go through the block nodes in the blockchain and download the blocks if they're not stored.
	for _, blockNode := range srv.blockchain.bestChain {
		// We find the first block that's not stored and get ready to download blocks starting from this block onwards.
		if blockNode.Status&StatusBlockStored == 0 {
			numBlocksToFetch := MaxBlocksInFlight - len(pp.requestedBlocks)
			currentHeight := int(blockNode.Height)
			blockNodesToFetch := []*BlockNode{}
			// In case there are blocks at tip that are already stored (which shouldn't really happen), we'll not download them.
			var heightLimit int
			for heightLimit = len(srv.blockchain.bestChain) - 1; heightLimit >= 0; heightLimit-- {
				if !srv.blockchain.bestChain[heightLimit].Status.IsFullyProcessed() {
					break
				}
			}

			// Find the blocks that we should download.
			for currentHeight <= heightLimit &&
				len(blockNodesToFetch) < numBlocksToFetch {

				// Get the current hash and increment the height. Genesis has height 0, so currentHeight corresponds to
				// the array index.
				currentNode := srv.blockchain.bestChain[currentHeight]
				currentHeight++

				// If we've already requested this block then we don't request it again.
				if _, exists := pp.requestedBlocks[*currentNode.Hash]; exists {
					continue
				}

				blockNodesToFetch = append(blockNodesToFetch, currentNode)
			}

			var hashList []*BlockHash
			for _, node := range blockNodesToFetch {
				hashList = append(hashList, node.Hash)
				pp.requestedBlocks[*node.Hash] = true
			}
			pp.AddDeSoMessage(&MsgDeSoGetBlocks{
				HashList: hashList,
			}, false)

			glog.V(1).Infof("GetBlocksToStore: Downloading blocks to store for header %v from peer %v",
				blockNode.Header, pp)
			return
		}
	}

	// If we get here then it means that we've downloaded all blocks so we can update
	srv.blockchain.downloadingHistoricalBlocks = false
}

// GetBlocks computes what blocks we need to fetch and asks for them from the
// corresponding peer. It is typically called after we have exited
// SyncStateSyncingHeaders.
func (srv *Server) GetBlocks(pp *Peer, maxHeight int) {
	// Fetch as many blocks as we can from this peer.
	numBlocksToFetch := MaxBlocksInFlight - len(pp.requestedBlocks)
	blockNodesToFetch := srv.blockchain.GetBlockNodesToFetch(
		numBlocksToFetch, maxHeight, pp.requestedBlocks)
	if len(blockNodesToFetch) == 0 {
		// This can happen if, for example, we're already requesting the maximum
		// number of blocks we can. Just return in this case.
		return
	}

	// If we're here then we have some blocks to fetch so fetch them.
	hashList := []*BlockHash{}
	for _, node := range blockNodesToFetch {
		hashList = append(hashList, node.Hash)

		pp.requestedBlocks[*node.Hash] = true
	}
	pp.AddDeSoMessage(&MsgDeSoGetBlocks{
		HashList: hashList,
	}, false)

	glog.V(1).Infof("GetBlocks: Downloading %d blocks from header %v to header %v from peer %v",
		len(blockNodesToFetch),
		blockNodesToFetch[0].Header,
		blockNodesToFetch[len(blockNodesToFetch)-1].Header,
		pp)
}

func (srv *Server) _handleHeaderBundle(pp *Peer, msg *MsgDeSoHeaderBundle) {
	printHeight := pp.StartingBlockHeight()
	if srv.blockchain.headerTip().Height > printHeight {
		printHeight = srv.blockchain.headerTip().Height
	}
	glog.Infof(CLog(Yellow, fmt.Sprintf("Received header bundle with %v headers "+
		"in state %s from peer %v. Downloaded ( %v / %v ) total headers",
		len(msg.Headers), srv.blockchain.chainState(), pp,
		srv.blockchain.headerTip().Header.Height, printHeight)))

	// Start by processing all of the headers given to us. They should start
	// right after the tip of our header chain ideally. While going through them
	// tally up the number that we actually process.
	numNewHeaders := 0
	for _, headerReceived := range msg.Headers {
		// If we've set a maximum height for node sync and we've reached it,
		// then we will not process any more headers.
		if srv.blockchain.isTipMaxed(srv.blockchain.headerTip()) {
			break
		}

		// If we encounter a duplicate header while we're still syncing then
		// the peer is misbehaving. Disconnect so we can find one that won't
		// have this issue. Hitting duplicates after we're done syncing is
		// fine and can happen in certain cases.
		headerHash, _ := headerReceived.Hash()
		if srv.blockchain.HasHeader(headerHash) {
			if srv.blockchain.isSyncing() {

				glog.Warningf("Server._handleHeaderBundle: Duplicate header %v received from peer %v "+
					"in state %s. Local header tip height %d "+
					"hash %s with duplicate %v",
					headerHash,
					pp, srv.blockchain.chainState(), srv.blockchain.headerTip().Height,
					hex.EncodeToString(srv.blockchain.headerTip().Hash[:]), headerHash)

				// TODO: This logic should really be commented back in, but there was a bug that
				// arises when a program is killed forcefully whereby a partial write leads to this
				// logic causing the sync to stall. As such, it's more trouble than it's worth
				// at the moment but we should consider being more strict about it in the future.
				/*
					pp.Disconnect()
					return
				*/
			}

			// Don't process duplicate headers.
			continue
		}

		// If we get here then we have a header we haven't seen before.
		// TODO: Delete? This is redundant.
		numNewHeaders++

		// Process the header, as we haven't seen it before.
		_, isOrphan, err := srv.blockchain.ProcessHeader(headerReceived, headerHash)

		// If this header is an orphan or we encountered an error for any reason,
		// disconnect from the peer. Because every header is sent in response to
		// a GetHeaders request, the peer should know enough to never send us
		// unconnectedTxns unless it's misbehaving.
		if err != nil || isOrphan {
			glog.Errorf("Server._handleHeaderBundle: Disconnecting from peer %v in state %s "+
				"because error occurred processing header: %v, isOrphan: %v",
				pp, srv.blockchain.chainState(), err, isOrphan)

			pp.Disconnect()
			return
		}
	}

	// After processing all the headers this will check to see if we are fully current
	// and send a request to our Peer to start a Mempool sync if so.
	//
	// This statement makes it so that if we boot up our node such that
	// its initial state is fully current we'll always bootstrap our mempools with a
	// mempool request. The alternative is that our state is not fully current
	// when we boot up, and we cover this second case in the _handleBlock function.
	srv._maybeRequestSync(pp)

	// At this point we should have processed all the headers. Now we will
	// make a decision on whether to request more headers from this peer based
	// on how many headers we received in this message. Since every HeaderBundle
	// is a response to a GetHeaders request from us with a HeaderLocator embedded in it, receiving
	// anything less than MaxHeadersPerMsg headers from a peer is sufficient to
	// make us think that the peer doesn't have any more interesting headers for us.
	// On the other hand, if the request contains MaxHeadersPerMsg, it is highly
	// likely we have not hit the tip of our peer's chain, and so requesting more
	// headers from the peer would likely be useful.
	if uint32(len(msg.Headers)) < MaxHeadersPerMsg || srv.blockchain.isTipMaxed(srv.blockchain.headerTip()) {
		// If we have exhausted the peer's headers but our header chain still isn't
		// current it means the peer we chose isn't current either. So disconnect
		// from her and try to sync with someone else.
		if srv.blockchain.chainState() == SyncStateSyncingHeaders {
			glog.V(1).Infof("Server._handleHeaderBundle: Disconnecting from peer %v because "+
				"we have exhausted their headers but our tip is still only "+
				"at time=%v height=%d", pp,
				time.Unix(int64(srv.blockchain.headerTip().Header.TstampSecs), 0),
				srv.blockchain.headerTip().Header.Height)
			pp.Disconnect()
			return
		}

		// If we get here it means that we've just finished syncing headers and we will proceed to
		// syncing state either through hyper sync or block sync. First let's check if the peer
		// supports hypersync and if our block tip is old enough so that it makes sense to sync state.
		if NodeCanHypersyncState(srv.cmgr.SyncType) && srv.blockchain.isHyperSyncCondition() {
			// If hypersync conditions are satisfied, we will be syncing state. This assignment results
			// in srv.blockchain.chainState() to be equal to SyncStateSyncingSnapshot
			srv.blockchain.syncingState = true
		}

		if srv.blockchain.chainState() == SyncStateSyncingSnapshot {
			glog.V(1).Infof("Server._handleHeaderBundle: *Syncing* state starting at "+
				"height %v from peer %v", srv.blockchain.headerTip().Header.Height, pp)

			// If node is a hyper sync node and we haven't finished syncing state yet, we will kick off state sync.
			if srv.cmgr.HyperSync {
				bestHeaderHeight := uint64(srv.blockchain.headerTip().Height)
				expectedSnapshotHeight := bestHeaderHeight - (bestHeaderHeight % srv.snapshot.SnapshotBlockHeightPeriod)
				srv.blockchain.snapshot.Migrations.CleanupMigrations(expectedSnapshotHeight)

				if len(srv.HyperSyncProgress.PrefixProgress) != 0 {
					srv.GetSnapshot(pp)
					return
				}
				glog.Infof(CLog(Magenta, fmt.Sprintf("Initiating HyperSync after finishing downloading headers. Node "+
					"will quickly download a snapshot of the blockchain taken at height (%v). HyperSync will sync each "+
					"prefix of the node's KV database. Connected peer (%v). Note: State sync is a new feature and hence "+
					"might contain some unexpected behavior. If you see an issue, please report it in DeSo Github "+
					"https://github.com/deso-protocol/core.", expectedSnapshotHeight, pp)))

				// Clean all the state prefixes from the node db so that we can populate it with snapshot entries.
				// When we start a node, it first loads a bunch of seed transactions in the genesis block. We want to
				// remove these entries from the db because we will receive them during state sync.
				glog.Infof(CLog(Magenta, "HyperSync: deleting all state records. This can take a while."))
				shouldErase, err := DBDeleteAllStateRecords(srv.blockchain.db)
				if err != nil {
					glog.Errorf(CLog(Red, fmt.Sprintf("Server._handleHeaderBundle: problem while deleting state "+
						"records, error: %v", err)))
				}
				if shouldErase {
					if srv.nodeMessageChannel != nil {
						srv.nodeMessageChannel <- NodeErase
					}
					glog.Errorf(CLog(Red, fmt.Sprintf("Server._handleHeaderBundle: Records were found in the node "+
						"directory, while trying to resync. Now erasing the node directory and restarting the node. "+
						"That's faster than manually expunging all records from the database.")))
					return
				}

				// We set the expected height and hash of the snapshot from our header chain. The snapshots should be
				// taken on a regular basis every SnapshotBlockHeightPeriod number of blocks. This means we can calculate the
				// expected height at which the snapshot should be taking place. We do this to make sure that the
				// snapshot we receive from the peer is up-to-date.
				// TODO: error handle if the hash doesn't exist for some reason.
				srv.HyperSyncProgress.SnapshotMetadata = &SnapshotEpochMetadata{
					SnapshotBlockHeight:       expectedSnapshotHeight,
					FirstSnapshotBlockHeight:  expectedSnapshotHeight,
					CurrentEpochChecksumBytes: []byte{},
					CurrentEpochBlockHash:     srv.blockchain.bestHeaderChain[expectedSnapshotHeight].Hash,
				}
				srv.HyperSyncProgress.PrefixProgress = []*SyncPrefixProgress{}
				srv.HyperSyncProgress.Completed = false
				go srv.HyperSyncProgress.PrintLoop()

				// Initialize the snapshot checksum so that it's reset. It got modified during chain initialization
				// when processing seed transaction from the genesis block. So we need to clear it.
				srv.snapshot.Checksum.ResetChecksum()
				if err := srv.snapshot.Checksum.SaveChecksum(); err != nil {
					glog.Errorf("Server._handleHeaderBundle: Problem saving snapshot to database, error (%v)", err)
				}
				// Reset the migrations along with the main checksum.
				srv.snapshot.Migrations.ResetChecksums()
				if err := srv.snapshot.Migrations.SaveMigrations(); err != nil {
					glog.Errorf("Server._handleHeaderBundle: Problem saving migration checksums to database, error (%v)", err)
				}

				// Start a timer for hyper sync. This keeps track of how long hyper sync takes in total.
				srv.timer.Start("HyperSync")

				// Now proceed to start fetching snapshot data from the peer.
				srv.GetSnapshot(pp)
				return
			}
		}

		// If we have finished syncing peer's headers, but previously we have bootstrapped the blockchain through
		// hypersync and the node has the archival mode turned on, we might need to download historical blocks.
		// We'll check if there are any outstanding historical blocks to download.
		if srv.blockchain.checkArchivalMode() {
			glog.V(1).Infof("Server._handleHeaderBundle: Syncing historical blocks because node is in " +
				"archival mode.")
			srv.blockchain.downloadingHistoricalBlocks = true
			srv.GetBlocksToStore(pp)
			if srv.blockchain.downloadingHistoricalBlocks {
				return
			}
		}

		// If we have exhausted the peer's headers but our blocks aren't current,
		// send a GetBlocks message to the peer for as many blocks as we can get.
		if srv.blockchain.chainState() == SyncStateSyncingBlocks {
			// A maxHeight of -1 tells GetBlocks to fetch as many blocks as we can
			// from this peer without worrying about how many blocks the peer actually
			// has. We can do that in this case since this usually happens during sync
			// before we've made any GetBlocks requests to the peer.
			blockTip := srv.blockchain.blockTip()
			glog.V(1).Infof("Server._handleHeaderBundle: *Syncing* blocks starting at "+
				"height %d out of %d from peer %v",
				blockTip.Header.Height+1, msg.TipHeight, pp)
			maxHeight := -1
			srv.GetBlocks(pp, maxHeight)
			return
		}

		// If we have exhausted the peer's headers and our blocks are current but
		// we still need a few more blocks to line our block chain up with
		// our header chain, send the peer a GetBlocks message for blocks we're
		// positive she has.
		if srv.blockchain.chainState() == SyncStateNeedBlocksss ||
			*(srv.blockchain.blockTip().Hash) != *(srv.blockchain.headerTip().Hash) {
			// If the peer's tip is not in our blockchain then we don't request
			// any blocks from them because they're on some kind of fork that
			// we're either not aware of or that we don't think is the best chain.
			// Doing things this way makes it so that when we request blocks we
			// are 100% positive the peer has them.
			if !srv.blockchain.HasHeader(msg.TipHash) {
				glog.V(1).Infof("Server._handleHeaderBundle: Peer's tip is not in our "+
					"blockchain so not requesting anything else from them. Our block "+
					"tip %v, their tip %v:%d, peer: %v",
					srv.blockchain.blockTip().Header, msg.TipHash, msg.TipHeight, pp)
				return
			}

			// At this point, we have verified that the peer's tip is in our main
			// header chain. This implies that any blocks we would request from
			// them should be available as long as they don't exceed the peer's
			// tip height.
			blockTip := srv.blockchain.blockTip()
			glog.V(1).Infof("Server._handleHeaderBundle: *Downloading* blocks starting at "+
				"block tip %v out of %d from peer %v",
				blockTip.Header, msg.TipHeight, pp)
			srv.GetBlocks(pp, int(msg.TipHeight))
			return
		}

		// If we get here it means we have all the headers and blocks we need
		// so there's nothing more to do.
		glog.V(1).Infof("Server._handleHeaderBundle: Tip is up-to-date so no "+
			"need to send anything. Our block tip: %v, their tip: %v:%d, Peer: %v",
			srv.blockchain.blockTip().Header, msg.TipHash, msg.TipHeight, pp)
		return
	}

	// If we get here it means the peer sent us a full header bundle where at
	// least one of the headers contained in the bundle was new to us. When
	// this happens it means the peer likely has more headers for us to process
	// so follow up with another GetHeaders request. Set the block locator for
	// this request using the node corresponding to the last header in this
	// message. Not doing this and using our header tip instead, for example,
	// would result in us not being able to switch away from our current chain
	// even if the peer has a long fork with more work than our current header
	// chain.
	lastHash, _ := msg.Headers[len(msg.Headers)-1].Hash()
	locator, err := srv.blockchain.HeaderLocatorWithNodeHash(lastHash)
	if err != nil {
		glog.Warningf("Server._handleHeaderBundle: Disconnecting peer %v because "+
			"she indicated that she has more headers but the last hash %v in "+
			"the header bundle does not correspond to a block in our index.",
			pp, lastHash)
		pp.Disconnect()
		return
	}
	pp.AddDeSoMessage(&MsgDeSoGetHeaders{
		StopHash:     &BlockHash{},
		BlockLocator: locator,
	}, false)
	headerTip := srv.blockchain.headerTip()
	glog.V(1).Infof("Server._handleHeaderBundle: *Syncing* headers for blocks starting at "+
		"header tip %v out of %d from peer %v",
		headerTip.Header, msg.TipHeight, pp)
}

func (srv *Server) _handleGetBlocks(pp *Peer, msg *MsgDeSoGetBlocks) {
	glog.V(1).Infof("srv._handleGetBlocks: Called with message %v from Peer %v", msg, pp)

	// Let the peer handle this
	pp.AddDeSoMessage(msg, true /*inbound*/)
}

// _handleGetSnapshot gets called whenever we receive a GetSnapshot message from a peer. This means
// a peer is asking us to send him some data from our most recent snapshot. To respond to the peer we
// will retrieve the chunk from our main and ancestral records db and attach it to the response message.
func (srv *Server) _handleGetSnapshot(pp *Peer, msg *MsgDeSoGetSnapshot) {
	glog.V(1).Infof("srv._handleGetSnapshot: Called with message %v from Peer %v", msg, pp)

	// Let the peer handle this. We will delegate this message to the peer's queue of inbound messages, because
	// fetching a snapshot chunk is an expensive operation.
	pp.AddDeSoMessage(msg, true /*inbound*/)
}

// _handleSnapshot gets called when we receive a SnapshotData message from a peer. The message contains
// a snapshot chunk, which is a sorted list of <key, value> pairs representing a section of the database
// at current snapshot epoch. We will set these entries in our node's database as well as update the checksum.
func (srv *Server) _handleSnapshot(pp *Peer, msg *MsgDeSoSnapshotData) {
	srv.timer.End("Get Snapshot")
	srv.timer.Start("Server._handleSnapshot Main")
	// If there are no db entries in the msg, we should also disconnect the peer. There should always be
	// at least one entry sent, which is either the empty entry or the last key we've requested.
	if srv.snapshot == nil {
		glog.Errorf("srv._handleSnapshot: Received a snapshot message from a peer but srv.snapshot is nil. " +
			"This peer shouldn't send us snapshot messages because we didn't pass the SFHyperSync flag.")
		pp.Disconnect()
		return
	}

	// If we're not syncing then we don't need the snapshot chunk so
	if srv.blockchain.ChainState() != SyncStateSyncingSnapshot {
		glog.Errorf("srv._handleSnapshot: Received a snapshot message from peer but chain is not currently syncing from "+
			"snapshot. This means peer is most likely misbehaving so we'll disconnect them. Peer: (%v)", pp)
		pp.Disconnect()
		return
	}

	if len(msg.SnapshotChunk) == 0 {
		// We should disconnect the peer because he is misbehaving or doesn't have the snapshot.
		glog.Errorf("srv._handleSnapshot: Received a snapshot messages with empty snapshot chunk "+
			"disconnecting misbehaving peer (%v)", pp)
		pp.Disconnect()
		return
	}

	glog.V(1).Infof(CLog(Yellow, fmt.Sprintf("Received a snapshot message with entry keys (First entry: "+
		"<%v>, Last entry: <%v>), (number of entries: %v), metadata (%v), and isEmpty (%v), from Peer %v",
		msg.SnapshotChunk[0].Key, msg.SnapshotChunk[len(msg.SnapshotChunk)-1].Key, len(msg.SnapshotChunk),
		msg.SnapshotMetadata, msg.SnapshotChunk[0].IsEmpty(), pp)))

	// There is a possibility that during hypersync the network entered a new snapshot epoch. We handle this case by
	// restarting the node and starting hypersync from scratch.
	if msg.SnapshotMetadata.SnapshotBlockHeight > srv.HyperSyncProgress.SnapshotMetadata.SnapshotBlockHeight &&
		uint64(srv.blockchain.HeaderTip().Height) >= msg.SnapshotMetadata.SnapshotBlockHeight {

		// TODO: Figure out how to handle header not reaching us, yet peer is telling us that the new epoch has started.
		if srv.nodeMessageChannel != nil {
			srv.nodeMessageChannel <- NodeRestart
			glog.Infof(CLog(Yellow, fmt.Sprintf("srv._handleSnapshot: Received a snapshot metadata with height (%v) "+
				"which is greater than the hypersync progress height (%v). This can happen when the network entered "+
				"a new snapshot epoch while we were syncing. The node will be restarted to retry hypersync with new epoch.",
				msg.SnapshotMetadata.SnapshotBlockHeight, srv.HyperSyncProgress.SnapshotMetadata.SnapshotBlockHeight)))
			return
		} else {
			glog.Errorf(CLog(Red, "srv._handleSnapshot: Trying to restart the node but nodeMessageChannel is empty, "+
				"this should never happen."))
		}
	}

	// Make sure that the expected snapshot height and blockhash match the ones in received message.
	if msg.SnapshotMetadata.SnapshotBlockHeight != srv.HyperSyncProgress.SnapshotMetadata.SnapshotBlockHeight ||
		!bytes.Equal(msg.SnapshotMetadata.CurrentEpochBlockHash[:], srv.HyperSyncProgress.SnapshotMetadata.CurrentEpochBlockHash[:]) {

		glog.Errorf("srv._handleSnapshot: blockheight (%v) and blockhash (%v) in msg do not match the expected "+
			"hyper sync height (%v) and hash (%v)",
			msg.SnapshotMetadata.SnapshotBlockHeight, msg.SnapshotMetadata.CurrentEpochBlockHash,
			srv.HyperSyncProgress.SnapshotMetadata.SnapshotBlockHeight, srv.HyperSyncProgress.SnapshotMetadata.CurrentEpochBlockHash)
		pp.Disconnect()
		return
	}

	// First find the hyper sync progress struct that matches the received message.
	var syncPrefixProgress *SyncPrefixProgress
	for _, syncProgress := range srv.HyperSyncProgress.PrefixProgress {
		if bytes.Equal(msg.Prefix, syncProgress.Prefix) {
			syncPrefixProgress = syncProgress
			break
		}
	}
	// If peer sent a message with an incorrect prefix, we should disconnect them.
	if syncPrefixProgress == nil {
		// We should disconnect the peer because he is misbehaving
		glog.Errorf("srv._handleSnapshot: Problem finding appropriate sync prefix progress "+
			"disconnecting misbehaving peer (%v)", pp)
		pp.Disconnect()
		return
	}

	// If we haven't yet set the epoch checksum bytes in the hyper sync progress, we'll do it now.
	// If we did set the checksum bytes, we will verify that they match the one that peer has sent us.
	prevChecksumBytes := make([]byte, len(srv.HyperSyncProgress.SnapshotMetadata.CurrentEpochChecksumBytes))
	copy(prevChecksumBytes, srv.HyperSyncProgress.SnapshotMetadata.CurrentEpochChecksumBytes[:])
	if len(srv.HyperSyncProgress.SnapshotMetadata.CurrentEpochChecksumBytes) == 0 {
		srv.HyperSyncProgress.SnapshotMetadata.CurrentEpochChecksumBytes = msg.SnapshotMetadata.CurrentEpochChecksumBytes
	} else if !reflect.DeepEqual(srv.HyperSyncProgress.SnapshotMetadata.CurrentEpochChecksumBytes, msg.SnapshotMetadata.CurrentEpochChecksumBytes) {
		// We should disconnect the peer because he is misbehaving
		glog.Errorf("srv._handleSnapshot: HyperSyncProgress epoch checksum bytes does not match that received from peer, "+
			"disconnecting misbehaving peer (%v)", pp)
		pp.Disconnect()
		return
	}

	// dbChunk will have the entries that we will add to the database. Usually the first entry in the chunk will
	// be the same as the lastKey that we've put in the GetSnapshot request. However, if we've asked for a prefix
	// for the first time, the lastKey can be different from the first chunk entry. Also, if the prefix is empty or
	// we've exhausted all entries for a prefix, the first snapshot chunk entry can be empty.
	var dbChunk []*DBEntry
	chunkEmpty := false
	if msg.SnapshotChunk[0].IsEmpty() {
		// We send the empty DB entry whenever we've exhausted the prefix. It can only be the first entry in the
		// chunk. We set chunkEmpty to true.
		glog.Infof("srv._handleSnapshot: First snapshot chunk is empty")
		chunkEmpty = true
	} else if bytes.Equal(syncPrefixProgress.LastReceivedKey, syncPrefixProgress.Prefix) {
		// If this is the first message that we're receiving for this sync progress, the first entry in the chunk
		// is going to be equal to the prefix.
		if !bytes.HasPrefix(msg.SnapshotChunk[0].Key, msg.Prefix) {
			// We should disconnect the peer because he is misbehaving.
			glog.Errorf("srv._handleSnapshot: Snapshot chunk DBEntry key has mismatched prefix "+
				"disconnecting misbehaving peer (%v)", pp)
			srv.HyperSyncProgress.SnapshotMetadata.CurrentEpochChecksumBytes = prevChecksumBytes
			pp.Disconnect()
			return
		}
		dbChunk = append(dbChunk, msg.SnapshotChunk[0])
	} else {
		// If this is not the first message that we're receiving for this sync prefix, then the LastKeyReceived
		// should be identical to the first key in snapshot chunk. If it is not, then the peer either re-sent
		// the same payload twice, a message was dropped by the network, or he is misbehaving.
		if !bytes.Equal(syncPrefixProgress.LastReceivedKey, msg.SnapshotChunk[0].Key) {
			glog.Errorf("srv._handleSnapshot: Received a snapshot chunk that's not in-line with the sync progress "+
				"disconnecting misbehaving peer (%v)", pp)
			srv.HyperSyncProgress.SnapshotMetadata.CurrentEpochChecksumBytes = prevChecksumBytes
			pp.Disconnect()
			return
		}
	}
	// Now add the remaining snapshot entries to the list of dbEntries we want to set in the DB.
	dbChunk = append(dbChunk, msg.SnapshotChunk[1:]...)

	if !chunkEmpty {
		// Check that all entries in the chunk contain the prefix, and that they are sorted. We skip the first element,
		// because we already validated it contains the prefix and we will refer to ii-1 when verifying ordering.
		for ii := 1; ii < len(dbChunk); ii++ {
			// Make sure that all dbChunk entries have the same prefix as in the message.
			if !bytes.HasPrefix(dbChunk[ii].Key, msg.Prefix) {
				// We should disconnect the peer because he is misbehaving
				glog.Errorf("srv._handleSnapshot: DBEntry key has mismatched prefix "+
					"disconnecting misbehaving peer (%v)", pp)
				srv.HyperSyncProgress.SnapshotMetadata.CurrentEpochChecksumBytes = prevChecksumBytes
				pp.Disconnect()
				return
			}
			// Make sure that the dbChunk is sorted increasingly.
			if bytes.Compare(dbChunk[ii-1].Key, dbChunk[ii].Key) != -1 {
				// We should disconnect the peer because he is misbehaving
				glog.Errorf("srv._handleSnapshot: dbChunk entries are not sorted: first entry at index (%v) with "+
					"value (%v) and second entry with index (%v) and value (%v) disconnecting misbehaving peer (%v)",
					ii-1, dbChunk[ii-1].Key, ii, dbChunk[ii].Key, pp)
				srv.HyperSyncProgress.SnapshotMetadata.CurrentEpochChecksumBytes = prevChecksumBytes
				pp.Disconnect()
				return
			}
		}

		// Process the DBEntries from the msg and add them to the db.
		srv.timer.Start("Server._handleSnapshot Process Snapshot")
		srv.snapshot.ProcessSnapshotChunk(srv.blockchain.db, &srv.blockchain.ChainLock, dbChunk,
			srv.HyperSyncProgress.SnapshotMetadata.SnapshotBlockHeight)
		srv.timer.End("Server._handleSnapshot Process Snapshot")
	}

	// We will update the hyper sync progress tracker struct to reflect the newly added snapshot chunk.
	// In particular, we want to update the last received key to the last key in the received chunk.
	for ii := 0; ii < len(srv.HyperSyncProgress.PrefixProgress); ii++ {
		if reflect.DeepEqual(srv.HyperSyncProgress.PrefixProgress[ii].Prefix, msg.Prefix) {
			// We found the hyper sync progress corresponding to this snapshot chunk so update the key.
			lastKey := msg.SnapshotChunk[len(msg.SnapshotChunk)-1].Key
			srv.HyperSyncProgress.PrefixProgress[ii].LastReceivedKey = lastKey

			// If the snapshot chunk is not full, it means that we've completed this prefix. In such case,
			// there is a possibility we've finished hyper sync altogether. We will break out of the loop
			// and try to determine if we're done in the next loop.
			// TODO: verify that the prefix checksum matches the checksum provided by the peer / header checksum.
			//		We'll do this when we want to implement multi-peer sync.
			if !msg.SnapshotChunkFull {
				srv.HyperSyncProgress.PrefixProgress[ii].Completed = true
				break
			} else {
				// If chunk is full it means there's more work to do, so we will resume snapshot sync.
				srv.GetSnapshot(pp)
				return
			}
		}
	}
	srv.timer.End("Server._handleSnapshot Main")

	// If we get here, it means we've finished syncing the prefix, so now we will go through all state prefixes
	// and see what's left to do.

	var completedPrefixes [][]byte
	for _, prefix := range StatePrefixes.StatePrefixesList {
		completed := false
		// Check if the prefix has been completed.
		for _, prefixProgress := range srv.HyperSyncProgress.PrefixProgress {
			if reflect.DeepEqual(prefix, prefixProgress.Prefix) {
				completed = prefixProgress.Completed
				break
			}
		}
		if !completed {
			srv.GetSnapshot(pp)
			return
		}
		completedPrefixes = append(completedPrefixes, prefix)
	}

	srv.HyperSyncProgress.printChannel <- struct{}{}
	// Wait for the snapshot thread to process all operations and print the checksum.
	srv.snapshot.WaitForAllOperationsToFinish()

	// If we get to this point it means we synced all db prefixes, therefore finishing hyper sync.
	// Do some logging.
	srv.timer.End("HyperSync")
	srv.timer.Print("Get Snapshot")
	srv.timer.Print("Server._handleSnapshot Process Snapshot")
	srv.timer.Print("Server._handleSnapshot Checksum")
	srv.timer.Print("Server._handleSnapshot prefix progress")
	srv.timer.Print("Server._handleSnapshot Main")
	srv.timer.Print("HyperSync")
	srv.snapshot.PrintChecksum("Finished hyper sync. Checksum is:")
	glog.Infof(CLog(Magenta, fmt.Sprintf("Metadata checksum: (%v)",
		srv.HyperSyncProgress.SnapshotMetadata.CurrentEpochChecksumBytes)))

	glog.Infof(CLog(Yellow, fmt.Sprintf("Best header chain %v best block chain %v",
		srv.blockchain.bestHeaderChain[msg.SnapshotMetadata.SnapshotBlockHeight], srv.blockchain.bestChain)))

	// Verify that the state checksum matches the one in HyperSyncProgress snapshot metadata.
	// If the checksums don't match, it means that we've been interacting with a peer that was misbehaving.
	checksumBytes, err := srv.snapshot.Checksum.ToBytes()
	if err != nil {
		glog.Errorf("Server._handleSnapshot: Problem getting checksum bytes, error (%v)", err)
	}
	if reflect.DeepEqual(checksumBytes, srv.HyperSyncProgress.SnapshotMetadata.CurrentEpochChecksumBytes) {
		glog.Infof(CLog(Green, fmt.Sprintf("Server._handleSnapshot: State checksum matched "+
			"what was expected!")))
	} else {
		// Checksums didn't match
		glog.Errorf(CLog(Red, fmt.Sprintf("Server._handleSnapshot: The final db checksum doesn't match the "+
			"checksum received from the peer. It is likely that HyperSync encountered some unexpected error earlier. "+
			"You should report this as an issue on DeSo github https://github.com/deso-protocol/core. It is also possible "+
			"that the peer is misbehaving and sent invalid snapshot chunks. In either way, we'll restart the node and "+
			"attempt to HyperSync from the beginning. Local db checksum %v; peer's snapshot checksum %v",
			checksumBytes, srv.HyperSyncProgress.SnapshotMetadata.CurrentEpochChecksumBytes)))
		if srv.forceChecksum {
			// If forceChecksum is true we signal an erasure of the state and return here,
			// which will cut off the sync.
			if srv.nodeMessageChannel != nil {
				srv.nodeMessageChannel <- NodeErase
			}
			return
		} else {
			// Otherwise, if forceChecksum is false, we error but then keep going.
			glog.Errorf(CLog(Yellow, fmt.Sprintf("Server._handleSnapshot: Ignoring checksum mismatch because "+
				"--force-checksum is set to false.")))
		}
	}

	// After syncing state from a snapshot, we will sync remaining blocks. To do so, we will
	// start downloading blocks from the snapshot height up to the blockchain tip. Since we
	// already synced all the state corresponding to the sub-blockchain ending at the snapshot
	// height, we will now mark all these blocks as processed. To do so, we will iterate through
	// the blockNodes in the header chain and set them in the blockchain data structures.
	err = srv.blockchain.db.Update(func(txn *badger.Txn) error {
		for ii := uint64(1); ii <= srv.HyperSyncProgress.SnapshotMetadata.SnapshotBlockHeight; ii++ {
			curretNode := srv.blockchain.bestHeaderChain[ii]
			// Do not set the StatusBlockStored flag, because we still need to download the past blocks.
			curretNode.Status |= StatusBlockProcessed
			curretNode.Status |= StatusBlockValidated
			srv.blockchain.blockIndex[*curretNode.Hash] = curretNode
			srv.blockchain.bestChainMap[*curretNode.Hash] = curretNode
			srv.blockchain.bestChain = append(srv.blockchain.bestChain, curretNode)
			err := PutHeightHashToNodeInfoWithTxn(txn, srv.snapshot, curretNode, false /*bitcoinNodes*/, srv.eventManager)
			if err != nil {
				return err
			}
		}
		// We will also set the hash of the block at snapshot height as the best chain hash.
		err := PutBestHashWithTxn(txn, srv.snapshot, msg.SnapshotMetadata.CurrentEpochBlockHash, ChainTypeDeSoBlock, srv.eventManager)
		return err
	})

	if err != nil {
		glog.Errorf("Server._handleSnapshot: Problem updating snapshot blocknodes, error: (%v)", err)
	}
	// We also reset the in-memory snapshot cache, because it is populated with stale records after
	// we've initialized the chain with seed transactions.
	srv.snapshot.DatabaseCache = lru.NewKVCache(DatabaseCacheSize)

	// If we got here then we finished the snapshot sync so set appropriate flags.
	srv.blockchain.syncingState = false
	srv.blockchain.snapshot.CurrentEpochSnapshotMetadata = srv.HyperSyncProgress.SnapshotMetadata

	// Update the snapshot epoch metadata in the snapshot DB.
	for ii := 0; ii < MetadataRetryCount; ii++ {
		srv.snapshot.SnapshotDbMutex.Lock()
		err = srv.snapshot.SnapshotDb.Update(func(txn *badger.Txn) error {
			return txn.Set(_prefixLastEpochMetadata, srv.snapshot.CurrentEpochSnapshotMetadata.ToBytes())
		})
		srv.snapshot.SnapshotDbMutex.Unlock()
		if err != nil {
			glog.Errorf("server._handleSnapshot: Problem setting snapshot epoch metadata in snapshot db, error (%v)", err)
			time.Sleep(1 * time.Second)
			continue
		}
		break
	}

	// Update the snapshot status in the DB.
	srv.snapshot.Status.CurrentBlockHeight = msg.SnapshotMetadata.SnapshotBlockHeight
	srv.snapshot.Status.SaveStatus()

	glog.Infof("server._handleSnapshot: FINAL snapshot checksum is (%v) (%v)",
		srv.snapshot.CurrentEpochSnapshotMetadata.CurrentEpochChecksumBytes,
		hex.EncodeToString(srv.snapshot.CurrentEpochSnapshotMetadata.CurrentEpochChecksumBytes))

	// Take care of any callbacks that need to run once the snapshot is completed.
	srv.eventManager.snapshotCompleted()

	// Now sync the remaining blocks.
	if srv.blockchain.archivalMode {
		srv.blockchain.downloadingHistoricalBlocks = true
		srv.GetBlocksToStore(pp)
		return
	}

	headerTip := srv.blockchain.headerTip()
	srv.GetBlocks(pp, int(headerTip.Height))
}

func (srv *Server) _startSync() {
	// Return now if we're already syncing.
	if srv.SyncPeer != nil {
		glog.V(2).Infof("Server._startSync: Not running because SyncPeer != nil")
		return
	}
	glog.V(1).Infof("Server._startSync: Attempting to start sync")

	// Set our tip to be the best header tip rather than the best block tip. Using
	// the block tip instead might cause us to select a peer who is missing blocks
	// for the headers we've downloaded.
	bestHeight := srv.blockchain.headerTip().Height

	// Find a peer with StartingHeight bigger than our best header tip.
	var bestPeer *Peer
	for _, peer := range srv.cmgr.GetAllPeers() {
		if !peer.IsSyncCandidate() {
			glog.Infof("Peer is not sync candidate: %v (isOutbound: %v)", peer, peer.isOutbound)
			continue
		}

		// Choose the peer with the best height out of everyone who's a
		// valid sync candidate.
		if peer.StartingBlockHeight() < bestHeight {
			continue
		}

		// TODO: Choose best peers based on ping time and/or the highest
		// starting block height. For now, keeping it simple and just choosing
		// the last one we iterate over with a block height larger than our best.
		bestPeer = peer
	}

	if bestPeer == nil {
		glog.V(1).Infof("Server._startSync: No sync peer candidates available")
		return
	}

	// Note we don't need to reset requestedBlocks when the SyncPeer changes
	// since we update requestedBlocks when a Peer disconnects to remove any
	// blocks that are currently being requested. This means that either a
	// still-connected Peer will eventually deliver the blocks OR we'll eventually
	// disconnect from that Peer, removing the blocks we requested from her from
	// requestedBlocks, which will cause us to re-download them again after.

	// Regardless of what our SyncState is, always start by sending a GetHeaders
	// message to our SyncPeer. This ensures that our header chains are in-sync
	// before we start requesting blocks. If we were to go directly to fetching
	// blocks from our SyncPeer without doing this first, we wouldn't be 100%
	// sure that she has them.
	glog.V(1).Infof("Server._startSync: Syncing headers to height %d from peer %v",
		bestPeer.StartingBlockHeight(), bestPeer)

	// Send a GetHeaders message to the Peer to start the headers sync.
	// Note that we include an empty BlockHash as the stopHash to indicate we want as
	// many headers as the Peer can give us.
	locator := srv.blockchain.LatestHeaderLocator()
	bestPeer.AddDeSoMessage(&MsgDeSoGetHeaders{
		StopHash:     &BlockHash{},
		BlockLocator: locator,
	}, false)
	glog.V(1).Infof("Server._startSync: Downloading headers for blocks starting at "+
		"header tip height %v from peer %v", bestHeight, bestPeer)

	srv.SyncPeer = bestPeer

	// Initialize state syncer mempool job, if needed.
	if srv.stateChangeSyncer != nil {
		srv.stateChangeSyncer.StartMempoolSyncRoutine(srv)
	}

}

func (srv *Server) _handleNewPeer(pp *Peer) {
	isSyncCandidate := pp.IsSyncCandidate()
	isSyncing := srv.blockchain.isSyncing()
	chainState := srv.blockchain.chainState()
	glog.V(1).Infof("Server._handleNewPeer: Processing NewPeer: (%v); IsSyncCandidate(%v), syncPeerIsNil=(%v), IsSyncing=(%v), ChainState=(%v)",
		pp, isSyncCandidate, (srv.SyncPeer == nil), isSyncing, chainState)

	// Request a sync if we're ready
	srv._maybeRequestSync(pp)

	// Start syncing by choosing the best candidate.
	if isSyncCandidate && srv.SyncPeer == nil {
		srv._startSync()
	}
	if !isSyncCandidate {
		glog.Infof("Peer is not sync candidate: %v (isOutbound: %v)", pp, pp.isOutbound)
	}
}

func (srv *Server) _cleanupDonePeerState(pp *Peer) {
	// Grab the dataLock since we'll be modifying requestedBlocks
	srv.dataLock.Lock()
	defer srv.dataLock.Unlock()

	// Choose a new Peer to switch our queued and in-flight requests to. If no Peer is
	// found, just remove any requests queued or in-flight for the disconnecting Peer
	// and return.
	//
	// If we find a newPeer, reassign in-flight and queued requests to this Peer and
	// re-request them if we have room in our in-flight list.

	// If the newPeer exists but doesn't have these transactions, they will
	// simply reply with an empty TransactionBundle
	// for each GetTransactions we send them. This will result in the
	// requests eventually expiring, which will cause us to remove them from
	// inventoryProcessed and potentially get the data from another Peer in the future.
	//
	// TODO: Sending a sync/mempool message to a random Peer periodically seems like it would
	// be a good way to fill any gaps.
	newPeer := srv.cmgr.RandomPeer()
	if newPeer == nil {
		// If we don't have a new Peer, remove everything that was destined for
		// this Peer. Note we don't need to copy the iterator because everything
		// below doesn't take a reference to it.
		for hashIter, requestInfo := range srv.requestedTransactionsMap {
			hash := hashIter
			if requestInfo.PeerWhoSentInv.ID == pp.ID {
				srv._removeRequest(&hash)
			}
		}
		return
	}

	// If we get here then we know we have a valid newPeer so re-assign all the
	// queued requests to newPeer.

	// Now deal with transactions. They don't have a queue and so all we need to do
	// is reassign the requests that were in-flight to the old Peer and then make
	// the requests to the newPeer.
	txnHashesReassigned := []*BlockHash{}
	for hashIter, requestInfo := range srv.requestedTransactionsMap {
		// Don't do anything if the requests are not meant for the Peer
		// we're disconnecting to the new Peer.
		if requestInfo.PeerWhoSentInv.ID != pp.ID {
			continue
		}
		// Make a copy of the hash so we can take a pointer to it.
		hashCopy := &BlockHash{}
		copy(hashCopy[:], hashIter[:])

		// We will be sending this request to the new peer so update the info
		// to reflect that.
		requestInfo.PeerWhoSentInv = newPeer
		requestInfo.TimeRequested = time.Now()
		txnHashesReassigned = append(txnHashesReassigned, hashCopy)
	}
	// Request any hashes we might have reassigned in a goroutine to keep things
	// moving.
	newPeer.AddDeSoMessage(&MsgDeSoGetTransactions{
		HashList: txnHashesReassigned,
	}, false)
}

func (srv *Server) _handleDonePeer(pp *Peer) {
	glog.V(1).Infof("Server._handleDonePeer: Processing DonePeer: %v", pp)

	srv._cleanupDonePeerState(pp)

	// Attempt to find a new peer to sync from if the quitting peer is the
	// sync peer and if our blockchain isn't current.
	if srv.SyncPeer == pp && srv.blockchain.isSyncing() {

		srv.SyncPeer = nil
		srv._startSync()
	}
}

func (srv *Server) _relayTransactions() {
	glog.V(1).Infof("Server._relayTransactions: Waiting for mempool readOnlyView to regenerate")
	srv.mempool.BlockUntilReadOnlyViewRegenerated()
	glog.V(1).Infof("Server._relayTransactions: Mempool view has regenerated")

	// For each peer, compute the transactions they're missing from the mempool and
	// send them an inv.
	allPeers := srv.cmgr.GetAllPeers()
	txnList := srv.mempool.readOnlyUniversalTransactionList
	for _, pp := range allPeers {
		if !pp.canReceiveInvMessagess {
			glog.V(1).Infof("Skipping invs for peer %v because not ready "+
				"yet: %v", pp, pp.canReceiveInvMessagess)
			continue
		}
		// For each peer construct an inventory message that excludes transactions
		// for which the minimum fee is below what the Peer will allow.
		invMsg := &MsgDeSoInv{}
		for _, newTxn := range txnList {
			invVect := &InvVect{
				Type: InvTypeTx,
				Hash: *newTxn.Hash,
			}

			// If the peer has this txn already then skip it.
			if pp.knownInventory.Contains(*invVect) {
				continue
			}

			invMsg.InvList = append(invMsg.InvList, invVect)
		}
		if len(invMsg.InvList) > 0 {
			pp.AddDeSoMessage(invMsg, false)
		}
	}

	glog.V(1).Infof("Server._relayTransactions: Relay to all peers is complete!")
}

func (srv *Server) _addNewTxn(
	pp *Peer, txn *MsgDeSoTxn, rateLimit bool, verifySignatures bool) ([]*MempoolTx, error) {

	if srv.ReadOnlyMode {
		err := fmt.Errorf("Server._addNewTxnAndRelay: Not processing txn from peer %v "+
			"because peer is in read-only mode: %v", pp, srv.ReadOnlyMode)
		glog.V(1).Infof(err.Error())
		return nil, err
	}

	if srv.blockchain.chainState() != SyncStateFullyCurrent {

		err := fmt.Errorf("Server._addNewTxnAndRelay: Cannot process txn "+
			"from peer %v while syncing: %v %v", pp, srv.blockchain.chainState(), txn.Hash())
		glog.Error(err)
		return nil, err
	}

	glog.V(1).Infof("Server._addNewTxnAndRelay: txn: %v, peer: %v", txn, pp)

	// Try and add the transaction to the mempool.
	peerID := uint64(0)
	if pp != nil {
		peerID = pp.ID
	}

	srv.blockchain.ChainLock.RLock()
	newlyAcceptedTxns, err := srv.mempool.ProcessTransaction(
		txn, true /*allowUnconnectedTxn*/, rateLimit, peerID, verifySignatures)
	srv.blockchain.ChainLock.RUnlock()
	if err != nil {
		return nil, errors.Wrapf(err, "Server._handleTransaction: Problem adding transaction to mempool: ")
	}

	glog.V(1).Infof("Server._addNewTxnAndRelay: newlyAcceptedTxns: %v, Peer: %v", newlyAcceptedTxns, pp)

	return newlyAcceptedTxns, nil
}

// It's assumed that the caller will hold the ChainLock for reading so
// that the mempool transactions don't shift under our feet.
func (srv *Server) _handleBlockMainChainConnectedd(event *BlockEvent) {
	blk := event.Block

	// Don't do anything mempool-related until our best block chain is done
	// syncing.
	//
	// We add a second check as an edge-case to protect against when
	// this function is called with an uninitialized blockchain object. This
	// can happen during initChain() for example.
	if srv.blockchain == nil || !srv.blockchain.isInitialized || srv.blockchain.isSyncing() {
		return
	}

	// If we're current, update the mempool to remove the transactions
	// in this block from it. We can't do this in a goroutine because we
	// need each mempool update to happen in the same order as that in which
	// we connected the blocks and this wouldn't be guaranteed if we kicked
	// off a goroutine for each update.
	srv.mempool.UpdateAfterConnectBlock(blk)

	blockHash, _ := blk.Header.Hash()
	glog.V(1).Infof("_handleBlockMainChainConnected: Block %s height %d connected to "+
		"main chain and chain is current.", hex.EncodeToString(blockHash[:]), blk.Header.Height)
}

// It's assumed that the caller will hold the ChainLock for reading so
// that the mempool transactions don't shift under our feet.
func (srv *Server) _handleBlockMainChainDisconnectedd(event *BlockEvent) {
	blk := event.Block

	// Don't do anything mempool-related until our best block chain is done
	// syncing.
	if srv.blockchain.isSyncing() {
		return
	}

	// If we're current, update the mempool to add back the transactions
	// in this block. We can't do this in a goroutine because we
	// need each mempool update to happen in the same order as that in which
	// we connected the blocks and this wouldn't be guaranteed if we kicked
	// off a goroutine for each update.
	srv.mempool.UpdateAfterDisconnectBlock(blk)

	blockHash, _ := blk.Header.Hash()
	glog.V(1).Infof("_handleBlockMainChainDisconnect: Block %s height %d disconnected from "+
		"main chain and chain is current.", hex.EncodeToString(blockHash[:]), blk.Header.Height)
}

func (srv *Server) _maybeRequestSync(pp *Peer) {
	// Send the mempool message if DeSo and Bitcoin are fully current
	if srv.blockchain.chainState() == SyncStateFullyCurrent {
		// If peer is not nil and we haven't set a max sync blockheight, we will
		if pp != nil && srv.blockchain.MaxSyncBlockHeight == 0 {
			glog.V(1).Infof("Server._maybeRequestSync: Sending mempool message: %v", pp)
			pp.AddDeSoMessage(&MsgDeSoMempool{}, false)
		} else {
			glog.V(1).Infof("Server._maybeRequestSync: NOT sending mempool message because peer is nil: %v", pp)
		}
	} else {
		glog.V(1).Infof("Server._maybeRequestSync: NOT sending mempool message because not current: %v, %v",
			srv.blockchain.chainState(),
			pp)
	}
}

func (srv *Server) _handleBlockAccepted(event *BlockEvent) {
	blk := event.Block

	// Don't relay blocks until our best block chain is done syncing.
	if srv.blockchain.isSyncing() || srv.blockchain.MaxSyncBlockHeight > 0 {
		return
	}

	// Construct an inventory vector to relay to peers.
	blockHash, _ := blk.Header.Hash()
	invVect := &InvVect{
		Type: InvTypeBlock,
		Hash: *blockHash,
	}

	// Iterate through all the peers and relay the InvVect to them. This will only
	// actually be relayed if it's not already in the peer's knownInventory.
	allPeers := srv.cmgr.GetAllPeers()
	for _, pp := range allPeers {
		pp.AddDeSoMessage(&MsgDeSoInv{
			InvList: []*InvVect{invVect},
		}, false)
	}
}

func (srv *Server) _logAndDisconnectPeer(pp *Peer, blockMsg *MsgDeSoBlock, suffix string) {
	// Disconnect the Peer. Generally-speaking, disconnecting from the peer will cause its
	// requested blocks and txns to be removed from the global maps and cause it to be
	// replaced by another peer. Furthermore,
	// if we're in the process of syncing our node, the startSync process will also
	// be restarted as a resul. If we're not syncing our peer and have instead reached
	// the steady-state, then the next interesting inv message should cause us to
	// fetch headers, blocks, etc. So we'll be back.
	glog.Errorf("Server._handleBlock: Encountered an error processing "+
		"block %v. Disconnecting from peer %v: %s", blockMsg, pp, suffix)
	pp.Disconnect()
}

func (srv *Server) _handleBlock(pp *Peer, blk *MsgDeSoBlock) {
	glog.Infof(CLog(Cyan, fmt.Sprintf("Server._handleBlock: Received block ( %v / %v ) from Peer %v",
		blk.Header.Height, srv.blockchain.headerTip().Height, pp)))

	srv.timer.Start("Server._handleBlock: General")
	// Pull out the header for easy access.
	blockHeader := blk.Header
	if blockHeader == nil {
		// Should never happen but check it nevertheless.
		srv._logAndDisconnectPeer(pp, blk, "Header was nil")
		return
	}

	// If we've set a maximum sync height and we've reached that height, then we will
	// stop accepting new blocks.
	if srv.blockchain.isTipMaxed(srv.blockchain.blockTip()) &&
		blockHeader.Height > uint64(srv.blockchain.blockTip().Height) {

		glog.Infof("Server._handleBlock: Exiting because block tip is maxed out")
		return
	}

	// Compute the hash of the block.
	blockHash, err := blk.Header.Hash()
	if err != nil {
		// This should never happen if we got this far but log the error, clear the
		// requestedBlocks, disconnect from the peer and return just in case.
		srv._logAndDisconnectPeer(
			pp, blk, "Problem computing block hash")
		return
	}

	if pp != nil {
		if _, exists := pp.requestedBlocks[*blockHash]; !exists {
			glog.Errorf("_handleBlock: Getting a block that we haven't requested before, "+
				"block hash (%v)", *blockHash)
		}
		delete(pp.requestedBlocks, *blockHash)
	} else {
		glog.Errorf("_handleBlock: Called with nil peer, this should never happen.")
	}

	// Check that the mempool has not received a transaction that would forbid this block's signature pubkey.
	// This is a minimal check, a more thorough check is made in the ProcessBlock function. This check is
	// necessary because the ProcessBlock function only has access to mined transactions. Therefore, if an
	// attacker were to prevent a "forbid X pubkey" transaction from mining, they could force nodes to continue
	// processing their blocks.
	if len(srv.blockchain.trustedBlockProducerPublicKeys) > 0 && blockHeader.Height >= srv.blockchain.trustedBlockProducerStartHeight {
		if blk.BlockProducerInfo != nil {
			_, entryExists := srv.mempool.readOnlyUtxoView.ForbiddenPubKeyToForbiddenPubKeyEntry[MakePkMapKey(
				blk.BlockProducerInfo.PublicKey)]
			if entryExists {
				srv._logAndDisconnectPeer(pp, blk, "Got forbidden block signature public key.")
				return
			}
		}
	}
	srv.timer.End("Server._handleBlock: General")
	srv.timer.Start("Server._handleBlock: Process Block")

	// Only verify signatures for recent blocks.
	var isOrphan bool
	if srv.blockchain.isSyncing() {
		glog.V(1).Infof(CLog(Cyan, fmt.Sprintf("Server._handleBlock: Processing block %v WITHOUT "+
			"signature checking because SyncState=%v for peer %v",
			blk, srv.blockchain.chainState(), pp)))
		_, isOrphan, err = srv.blockchain.ProcessBlock(blk, false)

	} else {
		// TODO: Signature checking slows things down because it acquires the ChainLock.
		// The optimal solution is to check signatures in a way that doesn't acquire the
		// ChainLock, which is what Bitcoin Core does.
		glog.V(1).Infof(CLog(Cyan, fmt.Sprintf("Server._handleBlock: Processing block %v WITH "+
			"signature checking because SyncState=%v for peer %v",
			blk, srv.blockchain.chainState(), pp)))
		_, isOrphan, err = srv.blockchain.ProcessBlock(blk, true)
	}

	// If we hit an error then abort mission entirely. We should generally never
	// see an error with a block from a peer.
	if err != nil {
		if strings.Contains(err.Error(), "RuleErrorDuplicateBlock") {
			// Just warn on duplicate blocks but don't disconnect the peer.
			// TODO: This assuages a bug similar to the one referenced in the duplicate
			// headers comment above but in the future we should probably try and figure
			// out a way to be more strict about things.
			glog.Warningf("Got duplicate block %v from peer %v", blk, pp)
		} else {
			srv._logAndDisconnectPeer(
				pp, blk,
				errors.Wrapf(err, "Error while processing block: ").Error())
			return
		}
	}
	if isOrphan {
		// We should generally never receive orphan blocks. It indicates something
		// went wrong in our headers syncing.
		glog.Errorf("ERROR: Received orphan block with hash %v height %v. "+
			"This should never happen", blockHash, blk.Header.Height)
		return
	}
	srv.timer.End("Server._handleBlock: Process Block")

	srv.timer.Print("Server._handleBlock: General")
	srv.timer.Print("Server._handleBlock: Process Block")

	// We shouldn't be receiving blocks while syncing headers.
	if srv.blockchain.chainState() == SyncStateSyncingHeaders {
		srv._logAndDisconnectPeer(
			pp, blk,
			"We should never get blocks when we're syncing headers")
		return
	}

	if srv.blockchain.chainState() == SyncStateSyncingHistoricalBlocks {
		srv.GetBlocksToStore(pp)
		if srv.blockchain.downloadingHistoricalBlocks {
			return
		}
	}

	// If we're syncing blocks, call GetBlocks and try to get as many blocks
	// from our peer as we can. This allows the initial block download to be
	// more incremental since every time we're able to accept a block (or
	// group of blocks) we indicate this to our peer so they can send us more.
	if srv.blockchain.chainState() == SyncStateSyncingBlocks {
		// Setting maxHeight = -1 gets us as many blocks as we can get from our
		// peer, which is OK because we can assume the peer has all of them when
		// we're syncing.
		maxHeight := -1
		srv.GetBlocks(pp, maxHeight)
		return
	}

	if srv.blockchain.chainState() == SyncStateNeedBlocksss {
		// If we don't have any blocks to wait for anymore, hit the peer with
		// a GetHeaders request to see if there are any more headers we should
		// be aware of. This will generally happen in two cases:
		// - With our sync peer after we’re almost at the end of syncing blocks.
		//   In this case, calling GetHeaders once the requestedblocks is almost
		//   gone will result in us getting all of the remaining blocks right up
		//   to the tip and then stopping, which is exactly what we want.
		// - With a peer that sent us an inv. In this case, the peer could have
		//   more blocks for us or it could not. Either way, it’s good to check
		//   and worst case the peer will return an empty header bundle that will
		//   result in us not sending anything back because there won’t be any new
		//   blocks to request.
		locator := srv.blockchain.LatestHeaderLocator()
		pp.AddDeSoMessage(&MsgDeSoGetHeaders{
			StopHash:     &BlockHash{},
			BlockLocator: locator,
		}, false)
		return
	}

	// If we get here, it means we're in SyncStateFullySynced, which is great.
	// In this case we shoot a MEMPOOL message over to the peer to bootstrap the mempool.
	srv._maybeRequestSync(pp)
}

func (srv *Server) _handleInv(peer *Peer, msg *MsgDeSoInv) {
	if !peer.isOutbound && srv.IgnoreInboundPeerInvMessages {
		glog.Infof("_handleInv: Ignoring inv message from inbound peer because "+
			"ignore_outbound_peer_inv_messages=true: %v", peer)
		return
	}
	// If we've set a maximum sync height and we've reached that height, then we will
	// stop accepting inv messages.
	if srv.blockchain.isTipMaxed(srv.blockchain.blockTip()) {
		return
	}
	peer.AddDeSoMessage(msg, true /*inbound*/)
}

func (srv *Server) _handleGetTransactions(pp *Peer, msg *MsgDeSoGetTransactions) {
	glog.V(1).Infof("Server._handleGetTransactions: Received GetTransactions "+
		"message %v from Peer %v", msg, pp)

	pp.AddDeSoMessage(msg, true /*inbound*/)
}

func (srv *Server) ProcessSingleTxnWithChainLock(
	pp *Peer, txn *MsgDeSoTxn) ([]*MempoolTx, error) {
	// Lock the chain for reading so that transactions don't shift under our feet
	// when processing this bundle. Not doing this could cause us to miss transactions
	// erroneously.
	//
	// TODO(performance): We should probably do this less frequently.
	srv.blockchain.ChainLock.RLock()
	defer func() {
		srv.blockchain.ChainLock.RUnlock()
	}()
	// Note we set rateLimit=false because we have a global minimum txn fee that should
	// prevent spam on its own.
	return srv.mempool.ProcessTransaction(
		txn, true /*allowUnconnectedTxn*/, false, /*rateLimit*/
		pp.ID, true /*verifySignatures*/)
}

func (srv *Server) _processTransactions(pp *Peer, transactions []*MsgDeSoTxn) []*MempoolTx {
	// Try and add all the transactions to our mempool in the order we received
	// them. If any fail to get added, just log an error.
	//
	// TODO: It would be nice if we did something fancy here like if we kept
	// track of rejected transactions and retried them every time we connected
	// a block. Doing something like this would make it so that if a transaction
	// was initially rejected due to us not having its dependencies, then we
	// will eventually add it as opposed to just forgetting about it.
	glog.V(2).Infof("Server._processTransactions: Processing %d transactions from "+
		"peer %v", len(transactions), pp)
	transactionsToRelay := []*MempoolTx{}
	for _, txn := range transactions {
		// Process the transaction with rate-limiting while allowing unconnectedTxns and
		// verifying signatures.
		newlyAcceptedTxns, err := srv.ProcessSingleTxnWithChainLock(pp, txn)
		if err != nil {
			glog.Errorf(fmt.Sprintf("Server._handleTransactionBundle: Rejected "+
				"transaction %v from peer %v from mempool: %v", txn, pp, err))
			// A peer should know better than to send us a transaction that's below
			// our min feerate, which they see when we send them a version message.
			if err == TxErrorInsufficientFeeMinFee {
				glog.Errorf(fmt.Sprintf("Server._handleTransactionBundle: Disconnecting "+
					"Peer %v for sending us a transaction %v with fee below the minimum fee %d",
					pp, txn, srv.mempool.minFeeRateNanosPerKB))
				pp.Disconnect()
			}

			// Don't do anything else if we got an error.
			continue
		}
		if len(newlyAcceptedTxns) == 0 {
			glog.Infof(fmt.Sprintf("Server._handleTransactionBundle: "+
				"Transaction %v from peer %v was added as an ORPHAN", spew.Sdump(txn), pp))
		}

		// If we get here then the transaction was accepted into our mempool.
		// Queue the transactions that were accepted them for relay to all of the peers
		// who don't yet have them.
		transactionsToRelay = append(transactionsToRelay, newlyAcceptedTxns...)
	}

	return transactionsToRelay
}

func (srv *Server) _handleTransactionBundle(pp *Peer, msg *MsgDeSoTransactionBundle) {
	glog.V(1).Infof("Server._handleTransactionBundle: Received TransactionBundle "+
		"message of size %v from Peer %v", len(msg.Transactions), pp)

	pp.AddDeSoMessage(msg, true /*inbound*/)
}

func (srv *Server) _handleTransactionBundleV2(pp *Peer, msg *MsgDeSoTransactionBundleV2) {
	glog.V(1).Infof("Server._handleTransactionBundleV2: Received TransactionBundle "+
		"message of size %v from Peer %v", len(msg.Transactions), pp)

	pp.AddDeSoMessage(msg, true /*inbound*/)
}

func (srv *Server) _handleMempool(pp *Peer, msg *MsgDeSoMempool) {
	glog.V(1).Infof("Server._handleMempool: Received Mempool message from Peer %v", pp)

	pp.canReceiveInvMessagess = true
}

func (srv *Server) StartStatsdReporter() {
	go func() {
	out:
		for {
			select {
			case <-time.After(5 * time.Second):
				tags := []string{}

				// Report mempool size
				mempoolTotal := len(srv.mempool.readOnlyUniversalTransactionList)
				srv.statsdClient.Gauge("MEMPOOL.COUNT", float64(mempoolTotal), tags, 1)

				// Report block + headers height
				blocksHeight := srv.blockchain.BlockTip().Height
				srv.statsdClient.Gauge("BLOCKS.HEIGHT", float64(blocksHeight), tags, 1)

				headersHeight := srv.blockchain.HeaderTip().Height
				srv.statsdClient.Gauge("HEADERS.HEIGHT", float64(headersHeight), tags, 1)

			case <-srv.mempool.quit:
				break out
			}
		}
	}()
}

func (srv *Server) _handleAddrMessage(pp *Peer, msg *MsgDeSoAddr) {
	srv.addrsToBroadcastLock.Lock()
	defer srv.addrsToBroadcastLock.Unlock()

	glog.V(1).Infof("Server._handleAddrMessage: Received Addr from peer %v with addrs %v", pp, spew.Sdump(msg.AddrList))

	// If this addr message contains more than the maximum allowed number of addresses
	// then disconnect this peer.
	if len(msg.AddrList) > MaxAddrsPerAddrMsg {
		glog.Errorf(fmt.Sprintf("Server._handleAddrMessage: Disconnecting "+
			"Peer %v for sending us an addr message with %d transactions, which exceeds "+
			"the max allowed %d",
			pp, len(msg.AddrList), MaxAddrsPerAddrMsg))
		pp.Disconnect()
		return
	}

	// Add all the addresses we received to the addrmgr.
	netAddrsReceived := []*wire.NetAddress{}
	for _, addr := range msg.AddrList {
		addrAsNetAddr := wire.NewNetAddressIPPort(addr.IP, addr.Port, (wire.ServiceFlag)(addr.Services))
		if !addrmgr.IsRoutable(addrAsNetAddr) {
			glog.V(1).Infof("Dropping address %v from peer %v because it is not routable", addr, pp)
			continue
		}

		netAddrsReceived = append(
			netAddrsReceived, addrAsNetAddr)
	}
	srv.cmgr.AddrMgr.AddAddresses(netAddrsReceived, pp.netAddr)

	// If the message had <= 10 addrs in it, then queue all the addresses for relaying
	// on the next cycle.
	if len(msg.AddrList) <= 10 {
		glog.V(1).Infof("Server._handleAddrMessage: Queueing %d addrs for forwarding from "+
			"peer %v", len(msg.AddrList), pp)
		sourceAddr := &SingleAddr{
			Timestamp: time.Now(),
			IP:        pp.netAddr.IP,
			Port:      pp.netAddr.Port,
			Services:  pp.serviceFlags,
		}
		listToAddTo, hasSeenSource := srv.addrsToBroadcastt[sourceAddr.StringWithPort(false /*includePort*/)]
		if !hasSeenSource {
			listToAddTo = []*SingleAddr{}
		}
		// If this peer has been sending us a lot of little crap, evict a lot of their
		// stuff but don't disconnect.
		if len(listToAddTo) > MaxAddrsPerAddrMsg {
			listToAddTo = listToAddTo[:MaxAddrsPerAddrMsg/2]
		}
		listToAddTo = append(listToAddTo, msg.AddrList...)
		srv.addrsToBroadcastt[sourceAddr.StringWithPort(false /*includePort*/)] = listToAddTo
	}
}

func (srv *Server) _handleGetAddrMessage(pp *Peer, msg *MsgDeSoGetAddr) {
	glog.V(1).Infof("Server._handleGetAddrMessage: Received GetAddr from peer %v", pp)
	// When we get a GetAddr message, choose MaxAddrsPerMsg from the AddrMgr
	// and send them back to the peer.
	netAddrsFound := srv.cmgr.AddrMgr.AddressCache()
	if len(netAddrsFound) > MaxAddrsPerAddrMsg {
		netAddrsFound = netAddrsFound[:MaxAddrsPerAddrMsg]
	}

	// Convert the list to a SingleAddr list.
	res := &MsgDeSoAddr{}
	for _, netAddr := range netAddrsFound {
		singleAddr := &SingleAddr{
			Timestamp: time.Now(),
			IP:        netAddr.IP,
			Port:      netAddr.Port,
			Services:  (ServiceFlag)(netAddr.Services),
		}
		res.AddrList = append(res.AddrList, singleAddr)
	}
	pp.AddDeSoMessage(res, false)
}

func (srv *Server) _handleControlMessages(serverMessage *ServerMessage) (_shouldQuit bool) {
	switch serverMessage.Msg.(type) {
	// Control messages used internally to signal to the server.
	case *MsgDeSoNewPeer:
		srv._handleNewPeer(serverMessage.Peer)
	case *MsgDeSoDonePeer:
		srv._handleDonePeer(serverMessage.Peer)
	case *MsgDeSoQuit:
		return true
	}

	return false
}

func (srv *Server) _handlePeerMessages(serverMessage *ServerMessage) {
	// Handle all non-control message types from our Peers.
	switch msg := serverMessage.Msg.(type) {
	// Messages sent among peers.
	case *MsgDeSoGetHeaders:
		srv._handleGetHeaders(serverMessage.Peer, msg)
	case *MsgDeSoHeaderBundle:
		srv._handleHeaderBundle(serverMessage.Peer, msg)
	case *MsgDeSoGetBlocks:
		srv._handleGetBlocks(serverMessage.Peer, msg)
	case *MsgDeSoBlock:
		srv._handleBlock(serverMessage.Peer, msg)
	case *MsgDeSoGetSnapshot:
		srv._handleGetSnapshot(serverMessage.Peer, msg)
	case *MsgDeSoSnapshotData:
		srv._handleSnapshot(serverMessage.Peer, msg)
	case *MsgDeSoGetTransactions:
		srv._handleGetTransactions(serverMessage.Peer, msg)
	case *MsgDeSoTransactionBundle:
		srv._handleTransactionBundle(serverMessage.Peer, msg)
	case *MsgDeSoTransactionBundleV2:
		srv._handleTransactionBundleV2(serverMessage.Peer, msg)
	case *MsgDeSoMempool:
		srv._handleMempool(serverMessage.Peer, msg)
	case *MsgDeSoInv:
		srv._handleInv(serverMessage.Peer, msg)
	}
}

// Note that messageHandler is single-threaded and so all of the handle* functions
// it calls can assume they can access the Server's variables without concurrency
// issues.
func (srv *Server) messageHandler() {
	for {
		// This is used instead of the shouldQuit control message exist mechanism below. shouldQuit will be true only
		// when all incoming messages have been processed, on the other hand this shutdown will quit immediately.
		if atomic.LoadInt32(&srv.shutdown) >= 1 {
			break
		}
		serverMessage := <-srv.incomingMessages
		glog.V(2).Infof("Server.messageHandler: Handling message of type %v from Peer %v",
			serverMessage.Msg.GetMsgType(), serverMessage.Peer)

		// If the message is an addr message we handle it independent of whether or
		// not the BitcoinManager is synced.
		if serverMessage.Msg.GetMsgType() == MsgTypeAddr {
			srv._handleAddrMessage(serverMessage.Peer, serverMessage.Msg.(*MsgDeSoAddr))
			continue
		}
		// If the message is a GetAddr message we handle it independent of whether or
		// not the BitcoinManager is synced.
		if serverMessage.Msg.GetMsgType() == MsgTypeGetAddr {
			srv._handleGetAddrMessage(serverMessage.Peer, serverMessage.Msg.(*MsgDeSoGetAddr))
			continue
		}

		srv._handlePeerMessages(serverMessage)

		// Always check for and handle control messages regardless of whether the
		// BitcoinManager is synced. Note that we filter control messages out in a
		// Peer's inHandler so any control message we get at this point should be bona fide.
		shouldQuit := srv._handleControlMessages(serverMessage)
		if shouldQuit {
			break
		}
	}

	// If we broke out of the select statement then it's time to allow things to
	// clean up.
	srv.waitGroup.Done()
	glog.V(2).Info("Server.Start: Server done")
}

func (srv *Server) _getAddrsToBroadcast() []*SingleAddr {
	srv.addrsToBroadcastLock.Lock()
	defer srv.addrsToBroadcastLock.Unlock()

	// If there's nothing in the map, return.
	if len(srv.addrsToBroadcastt) == 0 {
		return []*SingleAddr{}
	}

	// If we get here then we have some addresses to broadcast.
	addrsToBroadcast := []*SingleAddr{}
	for len(addrsToBroadcast) < 10 && len(srv.addrsToBroadcastt) > 0 {
		// Choose a key at random. This works because map iteration is random in golang.
		bucket := ""
		for kk := range srv.addrsToBroadcastt {
			bucket = kk
			break
		}

		// Remove the last element from the slice for the given bucket.
		currentAddrList := srv.addrsToBroadcastt[bucket]
		if len(currentAddrList) > 0 {
			lastIndex := len(currentAddrList) - 1
			currentAddr := currentAddrList[lastIndex]
			currentAddrList = currentAddrList[:lastIndex]
			if len(currentAddrList) == 0 {
				delete(srv.addrsToBroadcastt, bucket)
			} else {
				srv.addrsToBroadcastt[bucket] = currentAddrList
			}

			addrsToBroadcast = append(addrsToBroadcast, currentAddr)
		}
	}

	return addrsToBroadcast
}

// Must be run inside a goroutine. Relays addresses to peers at regular intervals
// and relays our own address to peers once every 24 hours.
func (srv *Server) _startAddressRelayer() {
	for numMinutesPassed := 0; ; numMinutesPassed++ {
		if atomic.LoadInt32(&srv.shutdown) >= 1 {
			break
		}
		// For the first ten minutes after the server starts, relay our address to all
		// peers. After the first ten minutes, do it once every 24 hours.
		glog.V(1).Infof("Server.Start._startAddressRelayer: Relaying our own addr to peers")
		if numMinutesPassed < 10 || numMinutesPassed%(RebroadcastNodeAddrIntervalMinutes) == 0 {
			for _, pp := range srv.cmgr.GetAllPeers() {
				bestAddress := srv.cmgr.AddrMgr.GetBestLocalAddress(pp.netAddr)
				if bestAddress != nil {
					glog.V(2).Infof("Server.Start._startAddressRelayer: Relaying address %v to "+
						"peer %v", bestAddress.IP.String(), pp)
					pp.AddDeSoMessage(&MsgDeSoAddr{
						AddrList: []*SingleAddr{
							{
								Timestamp: time.Now(),
								IP:        bestAddress.IP,
								Port:      bestAddress.Port,
								Services:  (ServiceFlag)(bestAddress.Services),
							},
						},
					}, false)
				}
			}
		}

		glog.V(2).Infof("Server.Start._startAddressRelayer: Seeing if there are addrs to relay...")
		// Broadcast the addrs we have to all of our peers.
		addrsToBroadcast := srv._getAddrsToBroadcast()
		if len(addrsToBroadcast) == 0 {
			glog.V(2).Infof("Server.Start._startAddressRelayer: No addrs to relay.")
			time.Sleep(AddrRelayIntervalSeconds * time.Second)
			continue
		}

		glog.V(2).Infof("Server.Start._startAddressRelayer: Found %d addrs to "+
			"relay: %v", len(addrsToBroadcast), spew.Sdump(addrsToBroadcast))
		// Iterate over all our peers and broadcast the addrs to all of them.
		for _, pp := range srv.cmgr.GetAllPeers() {
			pp.AddDeSoMessage(&MsgDeSoAddr{
				AddrList: addrsToBroadcast,
			}, false)
		}
		time.Sleep(AddrRelayIntervalSeconds * time.Second)
		continue
	}
}

func (srv *Server) _startTransactionRelayer() {
	// If we've set a maximum sync height, we will not relay transactions.
	if srv.blockchain.MaxSyncBlockHeight > 0 {
		return
	}

	for {
		// Just continuously relay transactions to peers that don't have them.
		srv._relayTransactions()
	}
}

func (srv *Server) Stop() {
	glog.Info("Server.Stop: Gracefully shutting down Server")

	// Iterate through all the peers and flush their logs before we quit.
	glog.Info("Server.Stop: Flushing logs for all peers")
	atomic.AddInt32(&srv.shutdown, 1)

	// Stop the ConnectionManager
	srv.cmgr.Stop()
	glog.Infof(CLog(Yellow, "Server.Stop: Closed the ConnectionManger"))

	// Stop the miner if we have one running.
	if srv.miner != nil {
		srv.miner.Stop()
		glog.Infof(CLog(Yellow, "Server.Stop: Closed the Miner"))
	}

	if srv.mempool != nil {
		// Before the node shuts down, write all the mempool txns to disk
		// if the flag is set.
		if srv.mempool.mempoolDir != "" {
			glog.Info("Doing final mempool dump...")
			srv.mempool.DumpTxnsToDB()
			glog.Info("Final mempool dump complete!")
		}

		if !srv.mempool.stopped {
			srv.mempool.Stop()
		}
		glog.Infof(CLog(Yellow, "Server.Stop: Closed Mempool"))
	}

	// Stop the block producer
	if srv.blockProducer != nil {
		if srv.blockchain.MaxSyncBlockHeight == 0 {
			srv.blockProducer.Stop()
		}
		glog.Infof(CLog(Yellow, "Server.Stop: Closed BlockProducer"))
	}

	// This will signal any goroutines to quit. Note that enqueing this after stopping
	// the ConnectionManager seems like it should cause the Server to process any remaining
	// messages before calling waitGroup.Done(), which seems like a good thing.
	go func() {
		srv.incomingMessages <- &ServerMessage{
			// Peer is ignored for MsgDeSoQuit.
			Peer: nil,
			Msg:  &MsgDeSoQuit{},
		}
	}()

	// Wait for the server to fully shut down.
	// TODO: shouldn't we wait for all modules to shutdown?
	srv.waitGroup.Wait()
	glog.Info("Server.Stop: Successfully shut down Server")
}

func (srv *Server) GetStatsdClient() *statsd.Client {
	return srv.statsdClient
}

// Start actually kicks off all of the management processes. Among other things, it causes
// the ConnectionManager to actually start connecting to peers and receiving messages. If
// requested, it also starts the miner.
func (srv *Server) Start() {
	// Start the Server so that it will be ready to process messages once the ConnectionManager
	// finds some Peers.
	glog.Info("Server.Start: Starting Server")
	srv.waitGroup.Add(1)
	go srv.messageHandler()

	go srv._startAddressRelayer()

	go srv._startTransactionRelayer()

	// Once the ConnectionManager is started, peers will be found and connected to and
	// messages will begin to flow in to be processed.
	if !srv.DisableNetworking {
		go srv.cmgr.Start()
	}

	if srv.miner != nil && len(srv.miner.PublicKeys) > 0 {
		go srv.miner.Start()
	}
}

// SyncPrefixProgress keeps track of sync progress on an individual prefix. It is used in
// hyper sync to determine which peer to query about each prefix and also what was the last
// db key that we've received from that peer. Peers will send us state by chunks. But first we
// need to tell the peer the starting key for the chunk we want to retrieve.
type SyncPrefixProgress struct {
	// Peer assigned for retrieving this particular prefix.
	PrefixSyncPeer *Peer
	// DB prefix corresponding to this particular sync progress.
	Prefix []byte
	// LastReceivedKey is the last key that we've received from this peer.
	LastReceivedKey []byte

	// Completed indicates whether we've finished syncing this prefix.
	Completed bool
}

// SyncProgress is used to keep track of hyper sync progress. It stores a list of SyncPrefixProgress
// structs which are used to track progress on each individual prefix. It also has the snapshot block
// height and block hash of the current snapshot epoch.
type SyncProgress struct {
	// PrefixProgress includes a list of SyncPrefixProgress objects, each of which represents a state prefix.
	PrefixProgress []*SyncPrefixProgress

	// SnapshotMetadata is the information about the snapshot we're downloading.
	SnapshotMetadata *SnapshotEpochMetadata

	// Completed indicates whether we've finished syncing state.
	Completed bool

	printChannel chan struct{}
}

func (progress *SyncProgress) PrintLoop() {
	progress.printChannel = make(chan struct{})
	ticker := time.NewTicker(60 * time.Second)
	defer ticker.Stop()

	for {
		select {
		case <-progress.printChannel:
			return
		case <-ticker.C:
			var completedPrefixes [][]byte
			var incompletePrefixes [][]byte
			var currentPrefix []byte

			for _, prefix := range StatePrefixes.StatePrefixesList {
				// Check if the prefix has been completed.
				foundPrefix := false
				for _, prefixProgress := range progress.PrefixProgress {
					if reflect.DeepEqual(prefix, prefixProgress.Prefix) {
						foundPrefix = true
						if prefixProgress.Completed {
							completedPrefixes = append(completedPrefixes, prefix)
							break
						} else {
							currentPrefix = prefix
						}
						break
					}
				}
				if !foundPrefix {
					incompletePrefixes = append(incompletePrefixes, prefix)
				}
			}
			if len(completedPrefixes) > 0 {
				glog.Infof(CLog(Green, fmt.Sprintf("HyperSync: finished downloading prefixes (%v)", completedPrefixes)))
			}
			if len(currentPrefix) > 0 {
				glog.Infof(CLog(Magenta, fmt.Sprintf("HyperSync: currently syncing prefix: (%v)", currentPrefix)))
			}
			if len(incompletePrefixes) > 0 {
				glog.Infof("Remaining prefixes (%v)", incompletePrefixes)
			}
		}
	}
}<|MERGE_RESOLUTION|>--- conflicted
+++ resolved
@@ -389,11 +389,7 @@
 	archivalMode := false
 	if _hyperSync {
 		_snapshot, err, shouldRestart = NewSnapshot(_db, _dataDir, _snapshotBlockHeightPeriod,
-<<<<<<< HEAD
-			false, false, _params, _disableEncoderMigrations, eventManager)
-=======
-			false, false, _params, _disableEncoderMigrations, false)
->>>>>>> 96f6e9a3
+			false, false, _params, _disableEncoderMigrations, false, eventManager)
 		if err != nil {
 			panic(err)
 		}
