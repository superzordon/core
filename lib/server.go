--- conflicted
+++ resolved
@@ -149,14 +149,11 @@
 	// It can be used to find computational bottlenecks.
 	timer *Timer
 
-<<<<<<< HEAD
 	stateChangeSyncer *StateChangeSyncer
-=======
 	// DbMutex protects the badger database from concurrent access when it's being closed & re-opened.
 	// This is necessary because the database is closed & re-opened when the node finishes hypersyncing in order
 	// to change the database options from Default options to Performance options.
 	DbMutex deadlock.Mutex
->>>>>>> 17477ede
 }
 
 func (srv *Server) HasProcessedFirstTransactionBundle() bool {
@@ -375,11 +372,8 @@
 	eventManager *EventManager,
 	_nodeMessageChan chan NodeMessage,
 	_forceChecksum bool,
-<<<<<<< HEAD
-	_stateChangeDir string) (
-=======
+	_stateChangeDir string,
 	_hypersyncMaxQueueSize uint32) (
->>>>>>> 17477ede
 	_srv *Server, _err error, _shouldRestart bool) {
 
 	var err error
@@ -400,11 +394,7 @@
 	archivalMode := false
 	if _hyperSync {
 		_snapshot, err, shouldRestart = NewSnapshot(_db, _dataDir, _snapshotBlockHeightPeriod,
-<<<<<<< HEAD
-			false, false, _params, _disableEncoderMigrations, false, eventManager)
-=======
-			false, false, _params, _disableEncoderMigrations, _hypersyncMaxQueueSize)
->>>>>>> 17477ede
+			false, false, _params, _disableEncoderMigrations, _hypersyncMaxQueueSize, eventManager)
 		if err != nil {
 			panic(err)
 		}
