--- conflicted
+++ resolved
@@ -246,11 +246,7 @@
 	// key have some DeSo
 	var snap *Snapshot
 	if !usePostgres {
-<<<<<<< HEAD
-		snap, err, _ = NewSnapshot(db, dbDir, SnapshotBlockHeightPeriod, false, false, &testParams, false, nil)
-=======
-		snap, err, _ = NewSnapshot(db, dbDir, SnapshotBlockHeightPeriod, false, false, &testParams, false, true)
->>>>>>> 96f6e9a3
+		snap, err, _ = NewSnapshot(db, dbDir, SnapshotBlockHeightPeriod, false, false, &testParams, false, true, nil)
 		if err != nil {
 			log.Fatal(err)
 		}
