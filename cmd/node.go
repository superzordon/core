package cmd

import (
	"encoding/hex"
	"flag"
	"fmt"
	"net"
	"os"
	"os/signal"
	"sync"
	"syscall"
	"time"

	"github.com/DataDog/datadog-go/statsd"
	"github.com/btcsuite/btcd/addrmgr"
	"github.com/btcsuite/btcd/wire"
	"github.com/davecgh/go-spew/spew"
	"github.com/deso-protocol/core/lib"
	"github.com/deso-protocol/core/migrate"
	"github.com/deso-protocol/go-deadlock"
	"github.com/dgraph-io/badger/v3"
	"github.com/go-pg/pg/v10"
	"github.com/golang/glog"
	migrations "github.com/robinjoseph08/go-pg-migrations/v3"
	"gopkg.in/DataDog/dd-trace-go.v1/ddtrace/tracer"
	"gopkg.in/DataDog/dd-trace-go.v1/profiler"
)

type Node struct {
	Server   *lib.Server
	ChainDB  *badger.DB
	TXIndex  *lib.TXIndex
	Params   *lib.DeSoParams
	Config   *Config
	Postgres *lib.Postgres

	// IsRunning is false when a NewNode is created, set to true on Start(), set to false
	// after Stop() is called. Mainly used in testing.
	IsRunning bool
	// runningMutex is held whenever we call Start() or Stop() on the node.
	runningMutex sync.Mutex

	// internalExitChan is used internally to signal that a node should close.
	internalExitChan chan struct{}
	// nodeMessageChan is passed to the core engine and used to trigger node actions such as a restart or database reset.
	nodeMessageChan chan lib.NodeMessage
	// stopWaitGroup allows us to wait for the node to fully close.
	stopWaitGroup sync.WaitGroup
}

func NewNode(config *Config) *Node {
	result := Node{}
	result.Config = config
	result.Params = config.Params
	result.internalExitChan = make(chan struct{})
	result.nodeMessageChan = make(chan lib.NodeMessage)

	return &result
}

// Start is the main function used to kick off the node. The exitChannels are optionally passed by the caller to receive
// signals from the node. In particular, exitChannels will be closed by the node when the node is shutting down for good.
func (node *Node) Start(exitChannels ...*chan struct{}) {
	// TODO: Replace glog with logrus so we can also get rid of flag library
	flag.Set("log_dir", node.Config.LogDirectory)
	flag.Set("v", fmt.Sprintf("%d", node.Config.GlogV))
	flag.Set("vmodule", node.Config.GlogVmodule)
	flag.Set("alsologtostderr", "true")
	flag.Parse()
	glog.CopyStandardLogTo("INFO")
	node.runningMutex.Lock()
	defer node.runningMutex.Unlock()

	node.internalExitChan = make(chan struct{})
	node.nodeMessageChan = make(chan lib.NodeMessage)

	// listenToNodeMessages handles the messages received from the engine through the nodeMessageChan.
	go node.listenToNodeMessages()

	// Print config
	node.Config.Print()

	// Check for regtest mode
	if node.Config.Regtest {
		node.Params.EnableRegtest()
	}

	// Validate params
	validateParams(node.Params)
	// This is a bit of a hack, and we should deprecate this. We rely on GlobalDeSoParams static variable in only one
	// place in the core code, namely in encoder migrations. Encoder migrations allow us to update the core database
	// schema without requiring a resync. GlobalDeSoParams is used so that encoders know if we're on mainnet or testnet.
	lib.GlobalDeSoParams = *node.Params

	// Setup Datadog span tracer and profiler
	if node.Config.DatadogProfiler {
		tracer.Start()
		err := profiler.Start(profiler.WithProfileTypes(profiler.CPUProfile, profiler.BlockProfile, profiler.MutexProfile, profiler.GoroutineProfile, profiler.HeapProfile))
		if err != nil {
			glog.Fatal(err)
		}
	}

	if node.Config.TimeEvents {
		lib.Mode = lib.EnableTimer
	}

	// Setup statsd
	statsdClient, err := statsd.New(fmt.Sprintf("%s:%d", os.Getenv("DD_AGENT_HOST"), 8125))
	if err != nil {
		glog.Fatal(err)
	}

	// Setup listeners and peers
	desoAddrMgr := addrmgr.New(node.Config.DataDirectory, net.LookupIP)
	desoAddrMgr.Start()

	// This just gets localhost listening addresses on the protocol port.
	// Such as [{127.0.0.1 18000 } {::1 18000 }], and associated listener structs.
	listeningAddrs, listeners := GetAddrsToListenOn(node.Config.ProtocolPort)
	_ = listeningAddrs

	// If --connect-ips is not passed, we will connect the addresses from
	// --add-ips, DNSSeeds, and DNSSeedGenerators.
	if len(node.Config.ConnectIPs) == 0 {
		glog.Infof("Looking for AddIPs: %v", len(node.Config.AddIPs))
		for _, host := range node.Config.AddIPs {
			addIPsForHost(desoAddrMgr, host, node.Params)
		}

		glog.Infof("Looking for DNSSeeds: %v", len(node.Params.DNSSeeds))
		for _, host := range node.Params.DNSSeeds {
			addIPsForHost(desoAddrMgr, host, node.Params)
		}

		// This is where we connect to addresses from DNSSeeds.
		if !node.Config.PrivateMode {
			go addSeedAddrsFromPrefixes(desoAddrMgr, node.Params)
		}
	}

	// Setup chain database
	dbDir := lib.GetBadgerDbPath(node.Config.DataDirectory)
	var opts badger.Options

	// If we're in hypersync mode, we use the default badger options. Otherwise, we use performance options.
	// This is because hypersync mode is very I/O intensive, so we want to use the default options to reduce
	// the amount of memory consumed by the database.
	// Blocksync requires performance options because certain indexes tracked by blocksync have extremely large
	// records (e.g. PrefixBlockHashToUtxoOperations). These large records will overflow the default badger mem table
	// size.
	//
	// FIXME: We should rewrite the code so that PrefixBlockHashToUtxoOperations is either removed or written
	// to badger in such a way as to not require the use of PerformanceBadgerOptions. Seet he comment on
	// dirtyHackUpdateDbOpts.
	if node.Config.HyperSync {
		opts = lib.DefaultBadgerOptions(dbDir)
	} else {
		opts = lib.PerformanceBadgerOptions(dbDir)
	}
	opts.ValueDir = dbDir
	node.ChainDB, err = badger.Open(opts)
	if err != nil {
		panic(err)
	}

	// Setup snapshot logger
	if node.Config.LogDBSummarySnapshots {
		lib.StartDBSummarySnapshots(node.ChainDB)
	}

	// Validate that we weren't passed incompatible Hypersync flags
	lib.ValidateHyperSyncFlags(node.Config.HyperSync, node.Config.SyncType)

	// Setup postgres using a remote URI. Postgres is not currently supported when we're in hypersync mode.
	if node.Config.HyperSync && node.Config.PostgresURI != "" {
		glog.Fatal("--postgres-uri is not supported when --hypersync=true. We're " +
			"working on Hypersync support for Postgres though!")
	}
	var db *pg.DB
	if node.Config.PostgresURI != "" {
		options, err := pg.ParseURL(node.Config.PostgresURI)
		if err != nil {
			panic(err)
		}

		db = pg.Connect(options)
		node.Postgres = lib.NewPostgres(db)

		// LoadMigrations registers all the migration files in the migrate package.
		// See LoadMigrations for more info.
		migrate.LoadMigrations()

		// Migrate the database after loading all the migrations. This is equivalent
		// to running "go run migrate.go migrate". See migrate.go for a migrations CLI tool
		err = migrations.Run(db, "migrate", []string{"", "migrate"})
		if err != nil {
			panic(err)
		}
	}

	// Setup eventManager
	eventManager := lib.NewEventManager()

	// Setup the server. ShouldRestart is used whenever we detect an issue and should restart the node after a recovery
	// process, just in case. These issues usually arise when the node was shutdown unexpectedly mid-operation. The node
	// performs regular health checks to detect whenever this occurs.
	shouldRestart := false
	node.Server, err, shouldRestart = lib.NewServer(
		node.Params,
		listeners,
		desoAddrMgr,
		node.Config.ConnectIPs,
		node.ChainDB,
		node.Postgres,
		node.Config.TargetOutboundPeers,
		node.Config.MaxInboundPeers,
		node.Config.MinerPublicKeys,
		node.Config.NumMiningThreads,
		node.Config.OneInboundPerIp,
		node.Config.HyperSync,
		node.Config.SyncType,
		node.Config.MaxSyncBlockHeight,
		node.Config.DisableEncoderMigrations,
		node.Config.RateLimitFeerate,
		node.Config.MinFeerate,
		node.Config.StallTimeoutSeconds,
		node.Config.MaxBlockTemplatesCache,
		node.Config.MinBlockUpdateInterval,
		node.Config.BlockCypherAPIKey,
		true,
		node.Config.SnapshotBlockHeightPeriod,
		node.Config.DataDirectory,
		node.Config.MempoolDumpDirectory,
		node.Config.DisableNetworking,
		node.Config.ReadOnlyMode,
		node.Config.IgnoreInboundInvs,
		statsdClient,
		node.Config.BlockProducerSeed,
		node.Config.TrustedBlockProducerPublicKeys,
		node.Config.TrustedBlockProducerStartHeight,
		eventManager,
		node.nodeMessageChan,
		node.Config.ForceChecksum,
<<<<<<< HEAD
		node.Config.StateChangeDir)
=======
		node.Config.HypersyncMaxQueueSize)
>>>>>>> 17477ede
	if err != nil {
		// shouldRestart can be true if, on the previous run, we did not finish flushing all ancestral
		// records to the DB. In this case, the snapshot is corrupted and needs to be computed. See the
		// comment at the top of snapshot.go for more information on how this works.
		if shouldRestart {
			glog.Infof(lib.CLog(lib.Red, fmt.Sprintf("Start: Got en error while starting server and shouldRestart "+
				"is true. Node will be erased and resynced. Error: (%v)", err)))
			node.nodeMessageChan <- lib.NodeErase
			return
		}
		panic(err)
	}

	if !shouldRestart {
		node.Server.Start()

		// Setup TXIndex - not compatible with postgres
		if node.Config.TXIndex && node.Postgres == nil {
			node.TXIndex, err = lib.NewTXIndex(node.Server.GetBlockchain(), node.Params, node.Config.DataDirectory)
			if err != nil {
				glog.Fatal(err)
			}
			node.Server.TxIndex = node.TXIndex
			if !shouldRestart {
				node.TXIndex.Start()
			}
		}
	}
	node.IsRunning = true

	if shouldRestart {
		if node.nodeMessageChan != nil {
			node.nodeMessageChan <- lib.NodeRestart
		}
	}

	// Detect whenever an interrupt (Ctrl-c) or termination signals are sent.
	syscallChannel := make(chan os.Signal)
	signal.Notify(syscallChannel, syscall.SIGINT, syscall.SIGTERM)
	go func() {
		// If an internalExitChan is triggered then we won't immediately signal a shutdown to the parent context through
		// the exitChannels. When internal exit is called, we will just restart the node in the background.
		select {
		case _, open := <-node.internalExitChan:
			if !open {
				return
			}
		case <-syscallChannel:
		}

		node.Stop()
		for _, channel := range exitChannels {
			if *channel != nil {
				close(*channel)
				*channel = nil
			}
		}
		glog.Info(lib.CLog(lib.Yellow, "Core node shutdown complete"))
	}()
}

func (node *Node) Stop() {
	node.runningMutex.Lock()
	defer node.runningMutex.Unlock()

	if !node.IsRunning {
		return
	}
	node.IsRunning = false
	glog.Infof(lib.CLog(lib.Yellow, "Node is shutting down. This might take a minute. Please don't "+
		"close the node now or else you might corrupt the state."))

	// Server
	glog.Infof(lib.CLog(lib.Yellow, "Node.Stop: Stopping server..."))
	node.Server.Stop()
	glog.Infof(lib.CLog(lib.Yellow, "Node.Stop: Server successfully stopped."))

	// Snapshot
	snap := node.Server.GetBlockchain().Snapshot()
	if snap != nil {
		glog.Infof(lib.CLog(lib.Yellow, "Node.Stop: Stopping snapshot..."))
		snap.Stop()
		node.closeDb(snap.SnapshotDb, "snapshot")
		glog.Infof(lib.CLog(lib.Yellow, "Node.Stop: Snapshot successfully stopped."))
	}

	// TXIndex
	if node.TXIndex != nil {
		glog.Infof(lib.CLog(lib.Yellow, "Node.Stop: Stopping TXIndex..."))
		node.TXIndex.Stop()
		node.closeDb(node.TXIndex.TXIndexChain.DB(), "txindex")
		glog.Infof(lib.CLog(lib.Yellow, "Node.Stop: TXIndex successfully stopped."))
	}

	// Databases
	glog.Infof(lib.CLog(lib.Yellow, "Node.Stop: Closing all databases..."))
	node.closeDb(node.ChainDB, "chain")
	node.stopWaitGroup.Wait()
	glog.Infof(lib.CLog(lib.Yellow, "Node.Stop: Databases successfully closed."))

	if node.internalExitChan != nil {
		close(node.internalExitChan)
		node.internalExitChan = nil
	}
}

// Close a database and handle the stopWaitGroup accordingly. We close databases in a go routine to speed up the process.
func (node *Node) closeDb(db *badger.DB, dbName string) {
	node.stopWaitGroup.Add(1)

	glog.Infof("Node.closeDb: Preparing to close %v db", dbName)
	go func() {
		defer node.stopWaitGroup.Done()
		if err := db.Close(); err != nil {
			glog.Fatalf(lib.CLog(lib.Red, fmt.Sprintf("Node.Stop: Problem closing %v db: err: (%v)", dbName, err)))
		} else {
			glog.Infof(lib.CLog(lib.Yellow, fmt.Sprintf("Node.closeDb: Closed %v Db", dbName)))
		}
	}()
}

// listenToNodeMessages listens to the communication from the engine through the nodeMessageChan. There are currently
// two main operations that the engine can request. These are a regular node restart, and a restart with a database
// erase. The latter may seem a little harsh, but it is only triggered when the node is really broken and there's
// no way we can recover.
func (node *Node) listenToNodeMessages(exitChannels ...*chan struct{}) {
	select {
	case <-node.internalExitChan:
		break
	case operation := <-node.nodeMessageChan:
		if !node.IsRunning {
			panic("Node.listenToNodeMessages: Node is currently not running, nodeMessageChan should've not been called!")
		}
		glog.Infof("Node.listenToNodeMessages: Stopping node")
		node.Stop()
		glog.Infof("Node.listenToNodeMessages: Finished stopping node")
		switch operation {
		case lib.NodeErase:
			if err := os.RemoveAll(node.Config.DataDirectory); err != nil {
				glog.Fatal(lib.CLog(lib.Red, fmt.Sprintf("IMPORTANT: Problem removing the directory (%v), you "+
					"should run `rm -rf %v` to delete it manually. Error: (%v)", node.Config.DataDirectory,
					node.Config.DataDirectory, err)))
				return
			}
		}

		glog.Infof("Node.listenToNodeMessages: Restarting node")
		// Wait a few seconds so that all peer messages we've sent while closing the node get propagated in the network.
		go node.Start(exitChannels...)
		break
	}
}

func validateParams(params *lib.DeSoParams) {
	if params.BitcoinBurnAddress == "" {
		glog.Fatalf("The DeSoParams being used are missing the BitcoinBurnAddress field.")
	}

	// Check that TimeBetweenDifficultyRetargets is evenly divisible
	// by TimeBetweenBlocks.
	if params.TimeBetweenBlocks == 0 {
		glog.Fatalf("The DeSoParams being used have TimeBetweenBlocks=0")
	}
	numBlocks := params.TimeBetweenDifficultyRetargets / params.TimeBetweenBlocks
	truncatedTime := params.TimeBetweenBlocks * numBlocks
	if truncatedTime != params.TimeBetweenDifficultyRetargets {
		glog.Fatalf("TimeBetweenDifficultyRetargets (%v) should be evenly divisible by "+
			"TimeBetweenBlocks (%v)", params.TimeBetweenDifficultyRetargets,
			params.TimeBetweenBlocks)
	}

	if params.GenesisBlock == nil || params.GenesisBlockHashHex == "" {
		glog.Fatalf("The DeSoParams are missing genesis block info.")
	}

	// Compute the merkle root for the genesis block and make sure it matches.
	merkle, _, err := lib.ComputeMerkleRoot(params.GenesisBlock.Txns)
	if err != nil {
		glog.Fatalf("Could not compute a merkle root for the genesis block: %v", err)
	}
	if *merkle != *params.GenesisBlock.Header.TransactionMerkleRoot {
		glog.Fatalf("Genesis block merkle root (%s) not equal to computed merkle root (%s)",
			hex.EncodeToString(params.GenesisBlock.Header.TransactionMerkleRoot[:]),
			hex.EncodeToString(merkle[:]))
	}

	genesisHash, err := params.GenesisBlock.Header.Hash()
	if err != nil {
		glog.Fatalf("Problem hashing header for the GenesisBlock in "+
			"the DeSoParams (%+v): %v", params.GenesisBlock.Header, err)
	}
	genesisHashHex := hex.EncodeToString(genesisHash[:])
	if genesisHashHex != params.GenesisBlockHashHex {
		glog.Fatalf("GenesisBlockHash in DeSoParams (%s) does not match the block "+
			"hash computed (%s) %d %d", params.GenesisBlockHashHex, genesisHashHex, len(params.GenesisBlockHashHex), len(genesisHashHex))
	}

	if params.MinDifficultyTargetHex == "" {
		glog.Fatalf("The DeSoParams MinDifficultyTargetHex (%s) should be non-empty",
			params.MinDifficultyTargetHex)
	}

	// Check to ensure the genesis block hash meets the initial difficulty target.
	hexBytes, err := hex.DecodeString(params.MinDifficultyTargetHex)
	if err != nil || len(hexBytes) != 32 {
		glog.Fatalf("The DeSoParams MinDifficultyTargetHex (%s) with length (%d) is "+
			"invalid: %v", params.MinDifficultyTargetHex, len(params.MinDifficultyTargetHex), err)
	}

	if params.MaxDifficultyRetargetFactor == 0 {
		glog.Fatalf("The DeSoParams MaxDifficultyRetargetFactor is unset")
	}
}

func GetAddrsToListenOn(protocolPort uint16) ([]net.TCPAddr, []net.Listener) {
	listeningAddrs := []net.TCPAddr{}
	listeners := []net.Listener{}
	ifaceAddrs, err := net.InterfaceAddrs()
	if err != nil {
		return nil, nil
	}

	for _, iAddr := range ifaceAddrs {
		ifaceIP, _, err := net.ParseCIDR(iAddr.String())
		if err != nil {
			continue
		}

		if ifaceIP.IsLinkLocalUnicast() {
			continue
		}

		netAddr := net.TCPAddr{
			IP:   ifaceIP,
			Port: int(protocolPort),
		}

		listener, err := net.Listen(netAddr.Network(), netAddr.String())
		if err != nil {
			continue
		}

		listeners = append(listeners, listener)
		listeningAddrs = append(listeningAddrs, netAddr)
	}

	return listeningAddrs, listeners
}

func addIPsForHost(desoAddrMgr *addrmgr.AddrManager, host string, params *lib.DeSoParams) {
	ipAddrs, err := net.LookupIP(host)
	if err != nil {
		glog.V(2).Infof("_addSeedAddrs: DNS discovery failed on seed host (continuing on): %s %v\n", host, err)
		return
	}
	if len(ipAddrs) == 0 {
		glog.V(2).Infof("_addSeedAddrs: No IPs found for host: %s\n", host)
		return
	}

	// Don't take more than 5 IPs per host.
	ipsPerHost := 5
	if len(ipAddrs) > ipsPerHost {
		glog.V(1).Infof("_addSeedAddrs: Truncating IPs found from %d to %d\n", len(ipAddrs), ipsPerHost)
		ipAddrs = ipAddrs[:ipsPerHost]
	}

	glog.V(1).Infof("_addSeedAddrs: Adding seed IPs from seed %s: %v\n", host, ipAddrs)

	// Convert addresses to NetAddress'es.
	netAddrs, err := lib.SafeMakeSliceWithLength[*wire.NetAddress](uint64(len(ipAddrs)))
	if err != nil {
		glog.V(2).Infof("_addSeedAddrs: Problem creating netAddrs slice with length %d", len(ipAddrs))
		return
	}
	for ii, ip := range ipAddrs {
		netAddrs[ii] = wire.NewNetAddressTimestamp(
			// We initialize addresses with a
			// randomly selected "last seen time" between 3
			// and 7 days ago similar to what bitcoind does.
			time.Now().Add(-1*time.Second*time.Duration(lib.SecondsIn3Days+
				lib.RandInt32(lib.SecondsIn4Days))),
			0,
			ip,
			params.DefaultSocketPort)
	}
	glog.V(1).Infof("_addSeedAddrs: Computed the following wire.NetAddress'es: %s", spew.Sdump(netAddrs))

	// Normally the second argument is the source who told us about the
	// addresses we're adding. In this case since the source is a DNS seed
	// just use the first address in the fetch as the source.
	desoAddrMgr.AddAddresses(netAddrs, netAddrs[0])
}

// Must be run in a goroutine. This function continuously adds IPs from a DNS seed
// prefix+suffix by iterating up through all of the possible numeric values, which are typically
// [0, 10]
func addSeedAddrsFromPrefixes(desoAddrMgr *addrmgr.AddrManager, params *lib.DeSoParams) {
	MaxIterations := 20

	go func() {
		for dnsNumber := 0; dnsNumber < MaxIterations; dnsNumber++ {
			var wg deadlock.WaitGroup
			for _, dnsGeneratorOuter := range params.DNSSeedGenerators {
				wg.Add(1)
				go func(dnsGenerator []string) {
					dnsString := fmt.Sprintf("%s%d%s", dnsGenerator[0], dnsNumber, dnsGenerator[1])
					glog.V(2).Infof("_addSeedAddrsFromPrefixes: Querying DNS seed: %s", dnsString)
					addIPsForHost(desoAddrMgr, dnsString, params)
					wg.Done()
				}(dnsGeneratorOuter)
			}
			wg.Wait()
		}
	}()
}<|MERGE_RESOLUTION|>--- conflicted
+++ resolved
@@ -242,11 +242,8 @@
 		eventManager,
 		node.nodeMessageChan,
 		node.Config.ForceChecksum,
-<<<<<<< HEAD
-		node.Config.StateChangeDir)
-=======
+		node.Config.StateChangeDir,
 		node.Config.HypersyncMaxQueueSize)
->>>>>>> 17477ede
 	if err != nil {
 		// shouldRestart can be true if, on the previous run, we did not finish flushing all ancestral
 		// records to the DB. In this case, the snapshot is corrupted and needs to be computed. See the
